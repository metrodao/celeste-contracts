const { bn, bigExp } = require('../helpers/numbers')
const { assertRevert } = require('../helpers/assertThrow')
const { NEXT_WEEK, ONE_DAY } = require('../helpers/time')
const { buildHelper, DISPUTE_STATES } = require('../helpers/court')(web3, artifacts)
const { assertAmountOfEvents, assertEvent } = require('../helpers/assertEvent')

const MiniMeToken = artifacts.require('MiniMeToken')
const Arbitrable = artifacts.require('ArbitrableMock')

const ZERO_ADDRESS = '0x0000000000000000000000000000000000000000'

contract('Court', ([_, sender]) => {
  let courtHelper, court, feeToken, arbitrable

  const termDuration = bn(ONE_DAY)
  const firstTermStartTime = bn(NEXT_WEEK)
  const jurorFee = bigExp(10, 18)
  const heartbeatFee = bigExp(20, 18)
  const draftFee = bigExp(30, 18)
  const settleFee = bigExp(40, 18)

  beforeEach('create court', async () => {
    courtHelper = buildHelper()
    feeToken = await MiniMeToken.new(ZERO_ADDRESS, ZERO_ADDRESS, 0, 'Court Fee Token', 18, 'CFT', true)
    court = await courtHelper.deploy({ firstTermStartTime, termDuration, feeToken, jurorFee, heartbeatFee, draftFee, settleFee })
  })

  beforeEach('mock subscriptions and arbitrable instance', async () => {
    arbitrable = await Arbitrable.new()
    await courtHelper.subscriptions.setUpToDate(true)
  })

  describe('createDispute', () => {
    context('when the given input is valid', () => {
      const draftTermId = 2
      const jurorsNumber = 6
      const possibleRulings = 2

      const itHandlesDisputesCreationProperly = expectedTermTransitions => {
<<<<<<< HEAD
        context('when the creator deposits enough collateral', () => {
          const jurorFees = jurorFee.add(draftFee).add(settleFee).mul(bn(jurorsNumber))
          const requiredCollateral = jurorFees.add(heartbeatFee)

          beforeEach('deposit collateral', async () => {
            await feeToken.generateTokens(sender, requiredCollateral)
            await feeToken.approve(court.address, requiredCollateral, { from: sender })
=======
        context('when the creator approves enough fee tokens', () => {
          beforeEach('approve fee amount', async () => {
            const { disputeFees } = await courtHelper.getDisputeFees(draftTermId, jurorsNumber)
            await courtHelper.mintAndApproveFeeTokens(sender, court.address, disputeFees)
>>>>>>> 234267f7
          })

          it('creates a new dispute', async () => {
            const receipt = await court.createDispute(arbitrable.address, possibleRulings, jurorsNumber, draftTermId, { from: sender })

            assertAmountOfEvents(receipt, 'NewDispute')
            assertEvent(receipt, 'NewDispute', { disputeId: 0, subject: arbitrable.address, draftTermId, jurorsNumber })

            const { subject, possibleRulings: rulings, state, finalRuling } = await courtHelper.getDispute(0)
            assert.equal(subject, arbitrable.address, 'dispute subject does not match')
            assert.equal(state.toString(), DISPUTE_STATES.PRE_DRAFT.toString(), 'dispute state does not match')
            assert.equal(rulings.toString(), possibleRulings, 'dispute possible rulings do not match')
            assert.equal(finalRuling.toString(), 0, 'dispute final ruling does not match')
          })

          it('creates a new adjudication round', async () => {
            await court.createDispute(arbitrable.address, possibleRulings, jurorsNumber, draftTermId, { from: sender })

            const { draftTerm, delayedTerms, roundJurorsNumber, selectedJurors, triggeredBy, settledPenalties, collectedTokens } = await courtHelper.getRound(0, 0)

            assert.equal(draftTerm.toString(), draftTermId, 'round draft term does not match')
            assert.equal(delayedTerms.toString(), 0, 'round delay term does not match')
            assert.equal(roundJurorsNumber.toString(), jurorsNumber, 'round jurors number does not match')
            assert.equal(selectedJurors.toString(), 0, 'round selected jurors number does not match')
            assert.equal(triggeredBy, sender, 'round trigger does not match')
            assert.equal(settledPenalties, false, 'round penalties should not be settled')
            assert.equal(collectedTokens.toString(), 0, 'round collected tokens should be zero')
          })

<<<<<<< HEAD
          it('transfers the collateral to the court', async () => {
            const jurorFees = jurorFee.add(draftFee).add(settleFee).mul(bn(jurorsNumber))
            const expectedDisputeDeposit = jurorFees.add(heartbeatFee)

=======
          it('transfers fees to the court', async () => {
            const { disputeFees: expectedDisputeDeposit } = await courtHelper.getDisputeFees(draftTermId, jurorsNumber)
>>>>>>> 234267f7
            const previousCourtBalance = await feeToken.balanceOf(court.address)
            const previousAccountingBalance = await feeToken.balanceOf(courtHelper.accounting.address)
            const previousSenderBalance = await feeToken.balanceOf(sender)

            await court.createDispute(arbitrable.address, possibleRulings, jurorsNumber, draftTermId, { from: sender })

            const currentCourtBalance = await feeToken.balanceOf(court.address)
            assert.equal(previousCourtBalance.toString(), currentCourtBalance.toString(), 'court balances do not match')

            const currentAccountingBalance = await feeToken.balanceOf(courtHelper.accounting.address)
            assert.equal(previousAccountingBalance.add(expectedDisputeDeposit).toString(), currentAccountingBalance.toString(), 'court accounting balances do not match')

            const currentSenderBalance = await feeToken.balanceOf(sender)
            assert.equal(previousSenderBalance.sub(expectedDisputeDeposit).toString(), currentSenderBalance.toString(), 'sender balances do not match')
          })

          it(`transitions ${expectedTermTransitions} terms`, async () => {
            const previousTermId = await court.getLastEnsuredTermId()

            const receipt = await court.createDispute(arbitrable.address, possibleRulings, jurorsNumber, draftTermId, { from: sender })

            assertAmountOfEvents(receipt, 'NewTerm', expectedTermTransitions)

            const currentTermId = await court.getLastEnsuredTermId()
            assert.equal(previousTermId.add(bn(expectedTermTransitions)).toString(), currentTermId.toString(), 'term id does not match')
          })
        })

        context('when the creator doesn\'t have enough fee tokens approved', () => {
          it('reverts', async () => {
            await assertRevert(court.createDispute(arbitrable.address, possibleRulings, jurorsNumber, draftTermId), 'CT_DEPOSIT_FAILED')
          })
        })
      }

      context('when the given draft term is not after the current term', () => {
        it('reverts', async () => {
          await courtHelper.setTerm(draftTermId)
          await assertRevert(court.createDispute(arbitrable.address, possibleRulings, jurorsNumber, draftTermId), 'CT_CANNOT_CREATE_DISPUTE')
        })
      })

      context('when the given draft term is after the current term', () => {
        beforeEach('set timestamp at the beginning of the first term', async () => {
          await courtHelper.setTimestamp(firstTermStartTime)
        })

        context('when the term is up-to-date', () => {
          const expectedTermTransitions = 0

          beforeEach('update term', async () => {
            await court.heartbeat(1)
          })

          itHandlesDisputesCreationProperly(expectedTermTransitions)
        })

        context('when the term is outdated by one term', () => {
          const expectedTermTransitions = 1

          itHandlesDisputesCreationProperly(expectedTermTransitions)
        })

        context('when the term is outdated by more than one term', () => {
          beforeEach('set timestamp two terms after the first term', async () => {
            await courtHelper.setTimestamp(firstTermStartTime.add(termDuration.mul(bn(2))))
          })

          it('reverts', async () => {
            await assertRevert(court.createDispute(arbitrable.address, possibleRulings, jurorsNumber, draftTermId), 'CT_TOO_MANY_TRANSITIONS')
          })
        })
      })
    })

    context('when the given input is not valid', () => {
      beforeEach('set timestamp at the beginning of the first term', async () => {
        await courtHelper.setTimestamp(firstTermStartTime)
      })

      context('when the possible rulings are invalid', () => {
        it('reverts', async () => {
          await assertRevert(court.createDispute(arbitrable.address, 0, 10, 20), 'CT_INVALID_RULING_OPTIONS')
          await assertRevert(court.createDispute(arbitrable.address, 1, 10, 20), 'CT_INVALID_RULING_OPTIONS')
          await assertRevert(court.createDispute(arbitrable.address, 3, 10, 20), 'CT_INVALID_RULING_OPTIONS')
        })
      })

      context('when the subscription is outdated', () => {
        it('reverts', async () => {
          await courtHelper.subscriptions.setUpToDate(false)

          await assertRevert(court.createDispute(arbitrable.address, 2, 10, 20), 'CT_SUBSCRIPTION_NOT_PAID')
        })
      })

      context('when the number of jurors is invalid', () => {
        // TODO: implement
      })

      context('when the given term id is invalid', () => {
        // TODO: implement
      })

      context('when the arbitrable is not valid', () => {
        // TODO: implement
      })
    })
  })

  describe('getDispute', () => {
    context('when the dispute exists', async () => {
      const draftTermId = 2
      const jurorsNumber = 6
      const possibleRulings = 2

      beforeEach('create dispute', async () => {
        await courtHelper.setTimestamp(firstTermStartTime)
        const { disputeFees } = await courtHelper.getDisputeFees(draftTermId, jurorsNumber)
        await courtHelper.mintAndApproveFeeTokens(sender, court.address, disputeFees)

        await court.createDispute(arbitrable.address, possibleRulings, jurorsNumber, draftTermId, { from: sender })
      })

      it('returns the requested dispute', async () => {
        const { subject, possibleRulings: rulings, state, finalRuling } = await courtHelper.getDispute(0)

        assert.equal(subject, arbitrable.address, 'dispute subject does not match')
        assert.equal(state.toString(), DISPUTE_STATES.PRE_DRAFT.toString(), 'dispute state does not match')
        assert.equal(rulings.toString(), possibleRulings, 'dispute possible rulings do not match')
        assert.equal(finalRuling.toString(), 0, 'dispute final ruling does not match')
      })
    })

    context('when the dispute does not exist', () => {
      it('reverts', async () => {
        await assertRevert(court.getDispute(0), 'CT_DISPUTE_DOES_NOT_EXIST')
      })
    })
  })

  describe('getRound', () => {
    context('when the dispute exists', async () => {
      const draftTermId = 2
      const jurorsNumber = 6
      const possibleRulings = 2

      beforeEach('create dispute', async () => {
        await courtHelper.setTimestamp(firstTermStartTime)
        const { disputeFees } = await courtHelper.getDisputeFees(draftTermId, jurorsNumber)
        await courtHelper.mintAndApproveFeeTokens(sender, court.address, disputeFees)

        await court.createDispute(arbitrable.address, possibleRulings, jurorsNumber, draftTermId, { from: sender })
      })

      context('when the round exists', async () => {
        it('returns the requested round', async () => {
          const { draftTerm, delayedTerms, roundJurorsNumber, selectedJurors, triggeredBy, settledPenalties, collectedTokens } = await courtHelper.getRound(0, 0)

          assert.equal(draftTerm.toString(), draftTermId, 'round draft term does not match')
          assert.equal(delayedTerms.toString(), 0, 'round delay term does not match')
          assert.equal(roundJurorsNumber.toString(), jurorsNumber, 'round jurors number does not match')
          assert.equal(selectedJurors.toString(), 0, 'round selected jurors number does not match')
          assert.equal(triggeredBy, sender, 'round trigger does not match')
          assert.equal(settledPenalties, false, 'round penalties should not be settled')
          assert.equal(collectedTokens.toString(), 0, 'round collected tokens should be zero')
        })
      })

      context('when the round does not exist', async () => {
        it('reverts', async () => {
          await assertRevert(court.getRound(0, 1), 'CT_ROUND_DOES_NOT_EXIST')
        })
      })
    })

    context('when the dispute does not exist', () => {
      it('reverts', async () => {
        await assertRevert(court.getRound(0, 0), 'CT_DISPUTE_DOES_NOT_EXIST')
      })
    })
  })
})<|MERGE_RESOLUTION|>--- conflicted
+++ resolved
@@ -37,20 +37,10 @@
       const possibleRulings = 2
 
       const itHandlesDisputesCreationProperly = expectedTermTransitions => {
-<<<<<<< HEAD
-        context('when the creator deposits enough collateral', () => {
-          const jurorFees = jurorFee.add(draftFee).add(settleFee).mul(bn(jurorsNumber))
-          const requiredCollateral = jurorFees.add(heartbeatFee)
-
-          beforeEach('deposit collateral', async () => {
-            await feeToken.generateTokens(sender, requiredCollateral)
-            await feeToken.approve(court.address, requiredCollateral, { from: sender })
-=======
         context('when the creator approves enough fee tokens', () => {
           beforeEach('approve fee amount', async () => {
             const { disputeFees } = await courtHelper.getDisputeFees(draftTermId, jurorsNumber)
             await courtHelper.mintAndApproveFeeTokens(sender, court.address, disputeFees)
->>>>>>> 234267f7
           })
 
           it('creates a new dispute', async () => {
@@ -80,15 +70,8 @@
             assert.equal(collectedTokens.toString(), 0, 'round collected tokens should be zero')
           })
 
-<<<<<<< HEAD
-          it('transfers the collateral to the court', async () => {
-            const jurorFees = jurorFee.add(draftFee).add(settleFee).mul(bn(jurorsNumber))
-            const expectedDisputeDeposit = jurorFees.add(heartbeatFee)
-
-=======
           it('transfers fees to the court', async () => {
             const { disputeFees: expectedDisputeDeposit } = await courtHelper.getDisputeFees(draftTermId, jurorsNumber)
->>>>>>> 234267f7
             const previousCourtBalance = await feeToken.balanceOf(court.address)
             const previousAccountingBalance = await feeToken.balanceOf(courtHelper.accounting.address)
             const previousSenderBalance = await feeToken.balanceOf(sender)
