--- conflicted
+++ resolved
@@ -107,7 +107,7 @@
               await court.executeRuling(disputeId)
 
               const { possibleRulings, state, finalRuling } = await courtHelper.getDispute(disputeId)
-              assert.equal(state, DISPUTE_STATES.EXECUTED, 'dispute state does not match')
+              assert.equal(state.toString(), DISPUTE_STATES.EXECUTED.toString(), 'dispute state does not match')
               assert.equal(possibleRulings.toString(), 2, 'dispute possible rulings do not match')
               assert.equal(finalRuling.toString(), expectedFinalRuling.toString(), 'dispute final ruling does not match')
             })
@@ -126,14 +126,14 @@
           beforeEach('load previous balances', async () => {
             previousBalances = {}
             for (const { address } of jurors) {
-              const [active, available, locked] = await courtHelper.jurorsRegistry.balanceOf(address)
+              const { active, available, locked } = await courtHelper.jurorsRegistry.balanceOf(address)
               previousBalances[address] = { active, available, locked }
             }
           })
 
           beforeEach('load expected coherent jurors', async () => {
             // for final rounds compute voter's weight
-            if (roundId >= courtHelper.maxRegularAppealRounds) {
+            if (roundId >= courtHelper.maxRegularAppealRounds.toNumber()) {
               for (const juror of expectedWinningJurors) {
                 juror.weight = (await courtHelper.getFinalRoundWeight(disputeId, roundId, juror.address)).toNumber()
               }
@@ -144,14 +144,14 @@
             expectedCollectedTokens = bn(0)
             for (const { address } of expectedLosingJurors) {
               const roundLockedBalance = await courtHelper.getRoundLockBalance(disputeId, roundId, address)
-              expectedCollectedTokens = expectedCollectedTokens.plus(roundLockedBalance)
+              expectedCollectedTokens = expectedCollectedTokens.add(roundLockedBalance)
             }
 
             // for final rounds all voter's tokens are collected before hand
-            if (roundId >= courtHelper.maxRegularAppealRounds) {
+            if (roundId >= courtHelper.maxRegularAppealRounds.toNumber()) {
               for (const { address } of expectedWinningJurors) {
                 const roundLockedBalance = await courtHelper.getRoundLockBalance(disputeId, roundId, address)
-                expectedCollectedTokens = expectedCollectedTokens.plus(roundLockedBalance)
+                expectedCollectedTokens = expectedCollectedTokens.add(roundLockedBalance)
               }
             }
           })
@@ -165,11 +165,11 @@
                   const roundLockedBalance = await courtHelper.getRoundLockBalance(disputeId, roundId, address)
 
                   const { locked: previousLockedBalance, active: previousActiveBalance } = previousBalances[address]
-                  const [currentActiveBalance, , currentLockedBalance] = await courtHelper.jurorsRegistry.balanceOf(address)
+                  const { active: currentActiveBalance, locked: currentLockedBalance } =await courtHelper.jurorsRegistry.balanceOf(address)
                   assert.equal(currentActiveBalance.toString(), previousActiveBalance.toString(), 'current active balance does not match')
 
                   // for the final round tokens are slashed before hand, thus they are not considered as locked tokens
-                  const expectedLockedBalance = roundId < courtHelper.maxRegularAppealRounds ? previousLockedBalance.minus(roundLockedBalance).toString() : 0
+                  const expectedLockedBalance = roundId < courtHelper.maxRegularAppealRounds ? previousLockedBalance.sub(roundLockedBalance).toString() : 0
                   assert.equal(currentLockedBalance.toString(), expectedLockedBalance, 'current locked balance does not match')
                 }
               })
@@ -179,23 +179,17 @@
                   const roundLockedBalance = await courtHelper.getRoundLockBalance(disputeId, roundId, address)
 
                   const { locked: previousLockedBalance, active: previousActiveBalance } = previousBalances[address]
-                  const [currentActiveBalance, , currentLockedBalance] = await courtHelper.jurorsRegistry.balanceOf(address)
+                  const { active: currentActiveBalance, locked: currentLockedBalance } =await courtHelper.jurorsRegistry.balanceOf(address)
 
                   // for the final round tokens are slashed before hand, thus the active tokens for slashed jurors stays equal
                   const expectedActiveBalance = roundId < courtHelper.maxRegularAppealRounds
-                    ? previousActiveBalance.minus(roundLockedBalance)
+                    ? previousActiveBalance.sub(roundLockedBalance)
                     : previousActiveBalance
                   assert.equal(currentActiveBalance.toString(), expectedActiveBalance.toString(), 'current active balance does not match')
 
-<<<<<<< HEAD
-                const { possibleRulings, state, finalRuling } = await courtHelper.getDispute(disputeId)
-                assert.equal(state.toString(), DISPUTE_STATES.EXECUTED.toString(), 'dispute state does not match')
-                assert.equal(possibleRulings.toString(), 2, 'dispute possible rulings do not match')
-                assert.equal(finalRuling.toString(), expectedFinalRuling.toString(), 'dispute final ruling does not match')
-=======
                   // for the final round tokens are slashed before hand, thus they are not considered as locked tokens
                   const expectedLockedBalance = roundId < courtHelper.maxRegularAppealRounds
-                    ? previousLockedBalance.minus(roundLockedBalance)
+                    ? previousLockedBalance.sub(roundLockedBalance)
                     : 0
                   assert.equal(currentLockedBalance.toString(), expectedLockedBalance.toString(), 'current locked balance does not match')
                 }
@@ -204,14 +198,13 @@
               it('emits an event', async () => {
                 assertAmountOfEvents(receipt, 'PenaltiesSettled')
                 assertEvent(receipt, 'PenaltiesSettled', { disputeId, roundId, collectedTokens: expectedCollectedTokens })
->>>>>>> 87c7b3b4
               })
 
               it('updates the given round', async () => {
                 let expectedDraftTermId = draftTermId
                 for (let round = 0; round < roundId; round++) {
                   const { commitTerms, revealTerms, appealTerms, appealConfirmTerms } = courtHelper
-                  expectedDraftTermId = commitTerms.plus(revealTerms).plus(appealTerms).plus(appealConfirmTerms).plus(expectedDraftTermId)
+                  expectedDraftTermId = bn(expectedDraftTermId).add(commitTerms).add(revealTerms).add(appealTerms).add(appealConfirmTerms)
                 }
 
                 let expectedJurorsNumber
@@ -222,7 +215,7 @@
                   }
                 } else {
                   const totalActiveBalance = await courtHelper.jurorsRegistry.totalActiveBalanceAt(expectedDraftTermId)
-                  expectedJurorsNumber = totalActiveBalance.mul(1000).div(courtHelper.jurorsMinActiveBalance).toNumber()
+                  expectedJurorsNumber = totalActiveBalance.mul(bn(1000)).div(courtHelper.jurorsMinActiveBalance)
                 }
 
                 const { draftTerm, delayedTerms, roundJurorsNumber, selectedJurors, triggeredBy, settledPenalties, collectedTokens, coherentJurors } = await courtHelper.getRound(disputeId, roundId)
@@ -230,9 +223,9 @@
                 assert.equal(collectedTokens.toString(), expectedCollectedTokens.toString(), 'current round collected tokens does not match')
                 assert.equal(coherentJurors.toString(), expectedCoherentJurors, 'current round coherent jurors does not match')
                 assert.equal(delayedTerms.toString(), 0, 'current round delay term does not match')
-                assert.equal(draftTerm.toString(), expectedDraftTermId, 'current round draft term does not match')
-                assert.equal(roundJurorsNumber.toString(), expectedJurorsNumber, 'current round jurors number does not match')
-                assert.equal(selectedJurors.toString(), roundId < courtHelper.maxRegularAppealRounds ? expectedJurorsNumber : 0, 'current round selected jurors number does not match')
+                assert.equal(draftTerm.toString(), expectedDraftTermId.toString(), 'current round draft term does not match')
+                assert.equal(roundJurorsNumber.toString(), expectedJurorsNumber.toString(), 'current round jurors number does not match')
+                assert.equal(selectedJurors.toString(), roundId < courtHelper.maxRegularAppealRounds.toNumber() ? expectedJurorsNumber.toString() : 0, 'current round selected jurors number does not match')
                 assert.equal(triggeredBy, roundId === 0 ? disputer : appealTaker, 'current round trigger does not match')
               })
 
@@ -241,23 +234,6 @@
               })
             }
 
-<<<<<<< HEAD
-            beforeEach('load previous balances', async () => {
-              previousBalances = {}
-              for (const { address } of jurors) {
-                const { active, available, locked } = await courtHelper.jurorsRegistry.balanceOf(address)
-                previousBalances[address] = { active, available, locked }
-              }
-            })
-
-            beforeEach('load expected coherent jurors', async () => {
-              // for final rounds compute voter's weight
-              if (roundId >= courtHelper.maxRegularAppealRounds.toNumber()) {
-                for (const juror of expectedWinningJurors) {
-                  juror.weight = (await courtHelper.getFinalRoundWeight(disputeId, roundId, juror.address)).toNumber()
-                }
-              }
-=======
             context('when settling in one batch', () => {
               beforeEach('settle penalties', async () => {
                 receipt = await court.settlePenalties(disputeId, roundId, 0)
@@ -276,31 +252,15 @@
                     if (batch < batches - 1) assertAmountOfEvents(receipt, 'PenaltiesSettled', 0)
                   }
                 })
->>>>>>> 87c7b3b4
 
                 itSettlesPenaltiesProperly()
 
-<<<<<<< HEAD
-              expectedCollectedTokens = bn(0)
-              for (const { address } of expectedLosingJurors) {
-                const roundLockedBalance = await courtHelper.getRoundLockBalance(disputeId, roundId, address)
-                expectedCollectedTokens = expectedCollectedTokens.add(roundLockedBalance)
-              }
-
-              // for final rounds all voter's tokens are collected before hand
-              if (roundId >= courtHelper.maxRegularAppealRounds.toNumber()) {
-                for (const { address } of expectedWinningJurors) {
-                  const roundLockedBalance = await courtHelper.getRoundLockBalance(disputeId, roundId, address)
-                  expectedCollectedTokens = expectedCollectedTokens.add(roundLockedBalance)
-                }
-=======
               } else {
                 it ('reverts', async () => {
                   await court.settlePenalties(disputeId, roundId, 1)
 
                   await assertRevert(court.settlePenalties(disputeId, roundId, 1), '')
                 })
->>>>>>> 87c7b3b4
               }
             })
           })
@@ -311,36 +271,6 @@
                 await court.settlePenalties(disputeId, roundId, 0)
               })
 
-<<<<<<< HEAD
-                    const { locked: previousLockedBalance, active: previousActiveBalance } = previousBalances[address]
-                    const { active: currentActiveBalance, locked: currentLockedBalance } =await courtHelper.jurorsRegistry.balanceOf(address)
-                    assert.equal(currentActiveBalance.toString(), previousActiveBalance.toString(), 'current active balance does not match')
-
-                    // for the final round tokens are slashed before hand, thus they are not considered as locked tokens
-                    const expectedLockedBalance = roundId < courtHelper.maxRegularAppealRounds ? previousLockedBalance.sub(roundLockedBalance).toString() : 0
-                    assert.equal(currentLockedBalance.toString(), expectedLockedBalance, 'current locked balance does not match')
-                  }
-                })
-
-                it('slashes the losing jurors', async () => {
-                  for (const { address } of expectedLosingJurors) {
-                    const roundLockedBalance = await courtHelper.getRoundLockBalance(disputeId, roundId, address)
-
-                    const { locked: previousLockedBalance, active: previousActiveBalance } = previousBalances[address]
-                    const { active: currentActiveBalance, locked: currentLockedBalance } =await courtHelper.jurorsRegistry.balanceOf(address)
-
-                    // for the final round tokens are slashed before hand, thus the active tokens for slashed jurors stays equal
-                    const expectedActiveBalance = roundId < courtHelper.maxRegularAppealRounds
-                      ? previousActiveBalance.sub(roundLockedBalance)
-                      : previousActiveBalance
-                    assert.equal(currentActiveBalance.toString(), expectedActiveBalance.toString(), 'current active balance does not match')
-
-                    // for the final round tokens are slashed before hand, thus they are not considered as locked tokens
-                    const expectedLockedBalance = roundId < courtHelper.maxRegularAppealRounds
-                      ? previousLockedBalance.sub(roundLockedBalance)
-                      : 0
-                    assert.equal(currentLockedBalance.toString(), expectedLockedBalance.toString(), 'current locked balance does not match')
-=======
               if (expectedWinningJurors.length > 0) {
                 it('emits an event for each juror', async () => {
                   for(const { address } of expectedWinningJurors) {
@@ -355,12 +285,11 @@
                   for(const { address, weight } of expectedWinningJurors) {
                     await court.settleReward(disputeId, roundId, address)
 
-                    const [, available] = await courtHelper.jurorsRegistry.balanceOf(address)
-                    const expectedReward = expectedCollectedTokens.mul(weight).divToInt(expectedCoherentJurors)
-                    const expectedCurrentAvailableBalance = previousBalances[address].available.plus(expectedReward);
+                    const { available } = await courtHelper.jurorsRegistry.balanceOf(address)
+                    const expectedReward = expectedCollectedTokens.mul(bn(weight)).div(bn(expectedCoherentJurors))
+                    const expectedCurrentAvailableBalance = previousBalances[address].available.add(expectedReward);
 
                     assert.equal(expectedCurrentAvailableBalance.toString(), available.toString(), 'current available balance does not match')
->>>>>>> 87c7b3b4
                   }
                 })
 
@@ -368,47 +297,16 @@
                   for(const { address, weight } of expectedWinningJurors) {
                     await court.settleReward(disputeId, roundId, address)
 
-<<<<<<< HEAD
-                it('updates the given round', async () => {
-                  let expectedDraftTermId = draftTermId
-                  for (let round = 0; round < roundId; round++) {
-                    const { commitTerms, revealTerms, appealTerms, appealConfirmTerms } = courtHelper
-                    expectedDraftTermId = bn(expectedDraftTermId).add(commitTerms).add(revealTerms).add(appealTerms).add(appealConfirmTerms)
-=======
-                    const [actualWeight, rewarded] = await court.getJuror(disputeId, roundId, address)
+                    const { weight: actualWeight, rewarded } = await courtHelper.getRoundJuror(disputeId, roundId, address)
                     assert.isTrue(rewarded, 'juror should have been rewarded')
                     assert.equal(actualWeight.toString(), weight, 'juror weight should not have changed')
->>>>>>> 87c7b3b4
                   }
                 })
 
-<<<<<<< HEAD
-                  let expectedJurorsNumber
-                  if (roundId < courtHelper.maxRegularAppealRounds) {
-                    expectedJurorsNumber = jurorsNumber
-                    for (let round = 0; round < roundId; round++) {
-                      expectedJurorsNumber = courtHelper.getNextRoundJurorsNumberFor(expectedJurorsNumber)
-                    }
-                  } else {
-                    const totalActiveBalance = await courtHelper.jurorsRegistry.totalActiveBalanceAt(expectedDraftTermId)
-                    expectedJurorsNumber = totalActiveBalance.mul(bn(1000)).div(courtHelper.jurorsMinActiveBalance)
-                  }
-
-                  const { draftTerm, delayedTerms, roundJurorsNumber, selectedJurors, triggeredBy, settledPenalties, collectedTokens, coherentJurors } = await courtHelper.getRound(disputeId, roundId)
-                  assert.equal(settledPenalties, true, 'current round penalties should be settled')
-                  assert.equal(collectedTokens.toString(), expectedCollectedTokens.toString(), 'current round collected tokens does not match')
-                  assert.equal(coherentJurors.toString(), expectedCoherentJurors, 'current round coherent jurors does not match')
-                  assert.equal(delayedTerms.toString(), 0, 'current round delay term does not match')
-                  assert.equal(draftTerm.toString(), expectedDraftTermId.toString(), 'current round draft term does not match')
-                  assert.equal(roundJurorsNumber.toString(), expectedJurorsNumber.toString(), 'current round jurors number does not match')
-                  assert.equal(selectedJurors.toString(), roundId < courtHelper.maxRegularAppealRounds.toNumber() ? expectedJurorsNumber.toString() : 0, 'current round selected jurors number does not match')
-                  assert.equal(triggeredBy, roundId === 0 ? disputer : appealTaker, 'current round trigger does not match')
-=======
                 it('does not allow settling non-winning jurors', async () => {
                   for(const { address } of expectedLosingJurors) {
                     await assertRevert(court.settleReward(disputeId, roundId, address), 'CT_WONT_REWARD_INCOHERENT_JUROR')
                   }
->>>>>>> 87c7b3b4
                 })
 
                 it('cannot be settled twice', async () => {
@@ -469,17 +367,11 @@
           await courtHelper.draft({ disputeId, drafter, draftedJurors: voters })
         })
 
-<<<<<<< HEAD
-                      const { available } = await courtHelper.jurorsRegistry.balanceOf(address)
-                      const expectedReward = expectedCollectedTokens.mul(bn(weight)).div(bn(expectedCoherentJurors))
-                      const expectedCurrentAvailableBalance = previousBalances[address].available.add(expectedReward);
-=======
         context('during commit period', () => {
           itIsAtState(roundId, ROUND_STATES.COMMITTING)
           itFailsToExecuteRuling()
           itFailsToSettleAll(roundId)
         })
->>>>>>> 87c7b3b4
 
         context('during reveal period', () => {
           beforeEach('commit votes', async () => {
@@ -491,19 +383,11 @@
           itFailsToSettleAll(roundId)
         })
 
-<<<<<<< HEAD
-                      const { weight: actualWeight, rewarded } = await courtHelper.getRoundJuror(disputeId, roundId, address)
-                      assert.isTrue(rewarded, 'juror should have been rewarded')
-                      assert.equal(actualWeight.toString(), weight, 'juror weight should not have changed')
-                    }
-                  })
-=======
         context('during appeal period', () => {
           beforeEach('commit and reveal votes', async () => {
             await courtHelper.commit({ disputeId, roundId, voters })
             await courtHelper.reveal({ disputeId, roundId, voters })
           })
->>>>>>> 87c7b3b4
 
           itIsAtState(roundId, ROUND_STATES.APPEALING)
           itFailsToExecuteRuling()
