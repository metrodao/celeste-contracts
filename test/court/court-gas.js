const { assertBn } = require('../helpers/numbers')
const { bn, bigExp } = require('../helpers/numbers')
const { printTable } = require('../helpers/logging')
const { buildHelper } = require('../helpers/court')(web3, artifacts)
const { getVoteId, encryptVote, oppositeOutcome, SALT, OUTCOMES } = require('../helpers/crvoting')

const Arbitrable = artifacts.require('ArbitrableMock')

contract('Court', ([_, sender, disputer, drafter, appealMaker, appealTaker, juror500, juror1000, juror1500, juror2000, juror2500, juror3000]) => {
  let courtHelper, controllerHelper, court, voting, controller, costs = {}

  const jurors = [
    { address: juror500,  initialActiveBalance: bigExp(500,  18) },
    { address: juror1000, initialActiveBalance: bigExp(1000, 18) },
    { address: juror1500, initialActiveBalance: bigExp(1500, 18) },
    { address: juror2000, initialActiveBalance: bigExp(2000, 18) },
    { address: juror2500, initialActiveBalance: bigExp(2500, 18) },
    { address: juror3000, initialActiveBalance: bigExp(3000, 18) },
  ]

  beforeEach('create court and activate jurors', async () => {
    courtHelper = buildHelper()
    court = await courtHelper.deploy()

    voting = courtHelper.voting
    controller = courtHelper.controller
    controllerHelper = courtHelper.controllerHelper

    await courtHelper.activate(jurors)
  })

  describe('gas costs', () => {
    const itCostsAtMost = (method, expectedCost, call) => {
      it(`should cost up to ${expectedCost.toLocaleString()} gas`, async () => {
        const { receipt: { gasUsed } } = await call()
        console.log(`gas costs: ${gasUsed.toLocaleString()}`)
        costs[method] = (costs[method] || []).concat(gasUsed.toLocaleString())
        assert.isAtMost(gasUsed, expectedCost)
      })
    }

    describe('createDispute', () => {
      let arbitrable

      beforeEach('create arbitrable and approve fee amount', async () => {
        arbitrable = await Arbitrable.new()
        await courtHelper.subscriptions.setUpToDate(true)
        const { disputeFees } = await courtHelper.getDisputeFees(1)
        await courtHelper.mintAndApproveFeeTokens(sender, court.address, disputeFees)
      })

      context('when the current term is up-to-date', () => {
        beforeEach('assert needed transitions', async () => {
          const neededTransitions = await controller.getNeededTermTransitions()
          assertBn(neededTransitions, 0, 'needed transitions does not match')
        })

        itCostsAtMost('createDispute', 214e3, () => court.createDispute(arbitrable.address, 2, { from: sender }))
      })

      context('when the current term is outdated by one term', () => {
        beforeEach('assert needed transitions', async () => {
          await courtHelper.increaseTimeInTerms(1)
          const neededTransitions = await controller.getNeededTermTransitions()
          assertBn(neededTransitions, 1, 'needed transitions does not match')
        })

        itCostsAtMost('createDispute', 270e3, () => court.createDispute(arbitrable.address, 2, { from: sender }))
      })
    })

    describe('draft', () => {
      let disputeId

      beforeEach('create dispute and advance to the draft term', async () => {
        const draftTermId = 2
        disputeId = await courtHelper.dispute({ draftTermId, disputer })

        const lastEnsuredTermId = await controller.getLastEnsuredTermId()
        await courtHelper.passRealTerms(draftTermId - lastEnsuredTermId)
      })

<<<<<<< HEAD
      itCostsAtMost('draft', 395e3, () => court.draft(disputeId))
=======
      itCostsAtMost('draft', 388e3, () => court.draft(disputeId, 100))
>>>>>>> 24b2c326
    })

    describe('commit', () => {
      let voteId, draftedJurors

      const vote = encryptVote(OUTCOMES.LOW)

      beforeEach('create dispute and draft', async () => {
        const draftTermId = 2, roundId = 0
        const disputeId = await courtHelper.dispute({ draftTermId, disputer })
        voteId = getVoteId(disputeId, roundId)

        // draft, court is already at term previous to dispute start
        await courtHelper.passTerms(bn(1))
        draftedJurors = await courtHelper.draft({ disputeId, drafter })
      })

      context('when the current term is up-to-date', () => {
        beforeEach('assert needed transitions', async () => {
          const neededTransitions = await controller.getNeededTermTransitions()
          assertBn(neededTransitions, 0, 'needed transitions does not match')
        })

        itCostsAtMost('commit', 88e3, () => voting.commit(voteId, vote, { from: draftedJurors[0].address }))
      })

      context('when the current term is outdated by one term', () => {
        beforeEach('assert needed transitions', async () => {
          await courtHelper.increaseTimeInTerms(1)
          const neededTransitions = await controller.getNeededTermTransitions()
          assertBn(neededTransitions, 1, 'needed transitions does not match')
        })

        itCostsAtMost('commit', 144e3, () => voting.commit(voteId, vote, { from: draftedJurors[0].address }))
      })
    })

    describe('reveal', () => {
      let voteId, draftedJurors

      const outcome = OUTCOMES.LOW

      beforeEach('create dispute, draft and vote', async () => {
        const draftTermId = 2, roundId = 0
        const disputeId = await courtHelper.dispute({ draftTermId, disputer })
        voteId = getVoteId(disputeId, roundId)

        // draft, court is already at term previous to dispute start
        await courtHelper.passTerms(bn(1))
        draftedJurors = await courtHelper.draft({ disputeId, drafter })

        await courtHelper.commit({ disputeId, roundId, voters: draftedJurors })
      })

      context('when the current term is up-to-date', () => {
        beforeEach('assert needed transitions', async () => {
          const neededTransitions = await controller.getNeededTermTransitions()
          assertBn(neededTransitions, 0, 'needed transitions does not match')
        })

        itCostsAtMost('reveal', 103e3, () => voting.reveal(voteId, outcome, SALT, { from: draftedJurors[0].address }))
      })

      context('when the current term is outdated by one term', () => {
        beforeEach('assert needed transitions', async () => {
          await courtHelper.increaseTimeInTerms(1)
          const neededTransitions = await controller.getNeededTermTransitions()
          assertBn(neededTransitions, 1, 'needed transitions does not match')
        })

        itCostsAtMost('reveal', 160e3, () => voting.reveal(voteId, outcome, SALT, { from: draftedJurors[0].address }))
      })
    })

    describe('createAppeal', () => {
      let disputeId, roundId = 0, appealMakerRuling

      beforeEach('create dispute, draft and vote', async () => {
        const draftTermId = 2
        disputeId = await courtHelper.dispute({ draftTermId, disputer })
        const voteId = getVoteId(disputeId, roundId)

        // draft, court is already at term previous to dispute start
        await courtHelper.passTerms(bn(1))
        const draftedJurors = await courtHelper.draft({ disputeId, drafter })

        // commit and reveal votes
        await courtHelper.commit({ disputeId, roundId, voters: draftedJurors })
        await courtHelper.reveal({ disputeId, roundId, voters: draftedJurors })

        // compute appeal ruling
        const winningRuling = await voting.getWinningOutcome(voteId)
        appealMakerRuling = oppositeOutcome(winningRuling)

        // mint appeal fees
        const { appealDeposit } = await courtHelper.getAppealFees(disputeId, roundId)
        await courtHelper.mintAndApproveFeeTokens(appealMaker, court.address, appealDeposit)
      })

      context('when the current term is up-to-date', () => {
        beforeEach('assert needed transitions', async () => {
          const neededTransitions = await controller.getNeededTermTransitions()
          assertBn(neededTransitions, 0, 'needed transitions does not match')
        })

        itCostsAtMost('createAppeal', 83e3, () => court.createAppeal(disputeId, roundId, appealMakerRuling, { from: appealMaker }))
      })

      context('when the current term is outdated by one term', () => {
        beforeEach('assert needed transitions', async () => {
          await courtHelper.increaseTimeInTerms(1)
          const neededTransitions = await controller.getNeededTermTransitions()
          assertBn(neededTransitions, 1, 'needed transitions does not match')
        })

        itCostsAtMost('createAppeal', 139e3, () => court.createAppeal(disputeId, roundId, appealMakerRuling, { from: appealMaker }))
      })
    })

    describe('confirmAppeal', () => {
      let disputeId, roundId = 0, appealTakerRuling

      beforeEach('create dispute, draft, vote and appeal', async () => {
        const draftTermId = 2
        disputeId = await courtHelper.dispute({ draftTermId, disputer })

        // draft, court is already at term previous to dispute start
        await courtHelper.passTerms(bn(1))
        const draftedJurors = await courtHelper.draft({ disputeId, drafter })

        // vote and appeal
        await courtHelper.commit({ disputeId, roundId, voters: draftedJurors })
        await courtHelper.reveal({ disputeId, roundId, voters: draftedJurors })
        await courtHelper.appeal({ disputeId, roundId, appealMaker })

        // compute appeal confirmation ruling
        const { appealedRuling } = await courtHelper.getAppeal(disputeId, roundId)
        appealTakerRuling = oppositeOutcome(appealedRuling)

        // mint appeal confirmation fees
        const { confirmAppealDeposit } = await courtHelper.getAppealFees(disputeId, roundId)
        await courtHelper.mintAndApproveFeeTokens(appealTaker, court.address, confirmAppealDeposit)
      })

      context('when the current term is up-to-date', () => {
        beforeEach('assert needed transitions', async () => {
          const neededTransitions = await controller.getNeededTermTransitions()
          assertBn(neededTransitions, 0, 'needed transitions does not match')
        })

        itCostsAtMost('confirmAppeal', 188e3, () => court.confirmAppeal(disputeId, roundId, appealTakerRuling, { from: appealTaker }))
      })

      context('when the current term is outdated by one term', () => {
        beforeEach('assert needed transitions', async () => {
          await courtHelper.increaseTimeInTerms(1)
          const neededTransitions = await controller.getNeededTermTransitions()
          assertBn(neededTransitions, 1, 'needed transitions does not match')
        })

        itCostsAtMost('confirmAppeal', 244e3, () => court.confirmAppeal(disputeId, roundId, appealTakerRuling, { from: appealTaker }))
      })
    })

    describe('executeRuling', () => {
      let disputeId

      beforeEach('create dispute, draft and vote', async () => {
        const draftTermId = 2, roundId = 0
        disputeId = await courtHelper.dispute({ draftTermId, disputer })

        // draft, court is already at term previous to dispute start
        await courtHelper.passTerms(bn(1))
        const draftedJurors = await courtHelper.draft({ disputeId, drafter })

        // commit and reveal votes
        await courtHelper.commit({ disputeId, roundId, voters: draftedJurors })
        await courtHelper.reveal({ disputeId, roundId, voters: draftedJurors })
        await courtHelper.passTerms(courtHelper.appealTerms)
      })

      context('when the current term is up-to-date', () => {
        beforeEach('assert needed transitions', async () => {
          const neededTransitions = await controller.getNeededTermTransitions()
          assertBn(neededTransitions, 0, 'needed transitions does not match')
        })

        itCostsAtMost('executeRuling', 65e3, () => court.executeRuling(disputeId))
      })

      context('when the current term is outdated by one term', () => {
        beforeEach('assert needed transitions', async () => {
          await courtHelper.increaseTimeInTerms(1)
          const neededTransitions = await controller.getNeededTermTransitions()
          assertBn(neededTransitions, 1, 'needed transitions does not match')
        })

        itCostsAtMost('executeRuling', 121e3, () => court.executeRuling(disputeId))
      })
    })

    describe('settlePenalties', () => {
      let disputeId, roundId = 0

      beforeEach('create dispute, draft and vote', async () => {
        const draftTermId = 2
        disputeId = await courtHelper.dispute({ draftTermId, disputer })

        // draft, court is already at term previous to dispute start
        await courtHelper.passTerms(bn(1))
        const draftedJurors = await courtHelper.draft({ disputeId, drafter })

        // commit and reveal votes
        await courtHelper.commit({ disputeId, roundId, voters: draftedJurors })
        await courtHelper.reveal({ disputeId, roundId, voters: draftedJurors })
        await courtHelper.passTerms(courtHelper.appealTerms)
      })

      context('when the current term is up-to-date', () => {
        beforeEach('assert needed transitions', async () => {
          const neededTransitions = await controller.getNeededTermTransitions()
          assertBn(neededTransitions, 0, 'needed transitions does not match')
        })

        itCostsAtMost('settlePenalties', 209e3, () => court.settlePenalties(disputeId, roundId, 0))
      })

      context('when the current term is outdated by one term', () => {
        beforeEach('assert needed transitions', async () => {
          await courtHelper.increaseTimeInTerms(1)
          const neededTransitions = await controller.getNeededTermTransitions()
          assertBn(neededTransitions, 1, 'needed transitions does not match')
        })

        itCostsAtMost('settlePenalties', 258e3, () => court.settlePenalties(disputeId, roundId, 0))
      })
    })

    describe('settleReward', () => {
      let disputeId, roundId = 0, draftedJurors

      beforeEach('create dispute, draft and vote', async () => {
        const draftTermId = 2
        disputeId = await courtHelper.dispute({ draftTermId, disputer })

        // draft, court is already at term previous to dispute start
        await courtHelper.passTerms(bn(1))
        draftedJurors = await courtHelper.draft({ disputeId, drafter })

        // vote and settle penalties
        draftedJurors = draftedJurors.map(juror => ({ ...juror, outcome: OUTCOMES.LOW }))
        await courtHelper.commit({ disputeId, roundId, voters: draftedJurors })
        await courtHelper.reveal({ disputeId, roundId, voters: draftedJurors })
        await courtHelper.passTerms(courtHelper.appealTerms)
        await court.settlePenalties(disputeId, roundId, 0)
      })

      context('when the current term is up-to-date', () => {
        beforeEach('assert needed transitions', async () => {
          const neededTransitions = await controller.getNeededTermTransitions()
          assertBn(neededTransitions, 0, 'needed transitions does not match')
        })

        itCostsAtMost('settleReward', 82e3, () => court.settleReward(disputeId, roundId, draftedJurors[0].address))
      })

      context('when the current term is outdated by one term', () => {
        beforeEach('assert needed transitions', async () => {
          await courtHelper.increaseTimeInTerms(1)
          const neededTransitions = await controller.getNeededTermTransitions()
          assertBn(neededTransitions, 1, 'needed transitions does not match')
        })

        itCostsAtMost('settleReward', 82e3, () => court.settleReward(disputeId, roundId, draftedJurors[0].address))
      })
    })

    describe('settleAppealDeposit', () => {
      let disputeId, roundId = 0

      beforeEach('create dispute, draft and vote', async () => {
        const draftTermId = 2
        disputeId = await courtHelper.dispute({ draftTermId, disputer })

        // draft, court is already at term previous to dispute start
        await courtHelper.passTerms(bn(1))
        const draftedJurors = await courtHelper.draft({ disputeId, drafter })

        // vote and appeal first round
        await courtHelper.commit({ disputeId, roundId, voters: draftedJurors })
        await courtHelper.reveal({ disputeId, roundId, voters: draftedJurors })
        await courtHelper.appeal({ disputeId, roundId, appealMaker })
        await courtHelper.confirmAppeal({ disputeId, roundId, appealTaker })

        // vote on second round
        const newRoundId = roundId + 1
        const newDraftedJurors = await courtHelper.draft({ disputeId, drafter })
        await courtHelper.commit({ disputeId, roundId: newRoundId, voters: newDraftedJurors })
        await courtHelper.reveal({ disputeId, roundId: newRoundId, voters: newDraftedJurors })
        await courtHelper.passTerms(courtHelper.appealTerms.add(courtHelper.appealConfirmTerms))

        // settle first round penalties
        await court.settlePenalties(disputeId, roundId, 0)
      })

      context('when the current term is up-to-date', () => {
        beforeEach('assert needed transitions', async () => {
          const neededTransitions = await controller.getNeededTermTransitions()
          assertBn(neededTransitions, 0, 'needed transitions does not match')
        })

        itCostsAtMost('settleAppealDeposit', 79e3, () => court.settleAppealDeposit(disputeId, roundId))
      })

      context('when the current term is outdated by one term', () => {
        beforeEach('assert needed transitions', async () => {
          await courtHelper.increaseTimeInTerms(1)
          const neededTransitions = await controller.getNeededTermTransitions()
          assertBn(neededTransitions, 1, 'needed transitions does not match')
        })

        itCostsAtMost('settleAppealDeposit', 79e3, () => court.settleAppealDeposit(disputeId, roundId))
      })
    })
  })

  after('print gas costs', () => {
    const parsedCosts = Object.keys(costs).map(method => [method].concat(costs[method]))
    printTable('Court gas costs', [['Function', 'Without heartbeat', 'With heartbeat'], ...parsedCosts])
  })
})<|MERGE_RESOLUTION|>--- conflicted
+++ resolved
@@ -80,11 +80,7 @@
         await courtHelper.passRealTerms(draftTermId - lastEnsuredTermId)
       })
 
-<<<<<<< HEAD
-      itCostsAtMost('draft', 395e3, () => court.draft(disputeId))
-=======
-      itCostsAtMost('draft', 388e3, () => court.draft(disputeId, 100))
->>>>>>> 24b2c326
+      itCostsAtMost('draft', 388e3, () => court.draft(disputeId))
     })
 
     describe('commit', () => {
@@ -200,7 +196,7 @@
           assertBn(neededTransitions, 1, 'needed transitions does not match')
         })
 
-        itCostsAtMost('createAppeal', 139e3, () => court.createAppeal(disputeId, roundId, appealMakerRuling, { from: appealMaker }))
+        itCostsAtMost('createAppeal', 140e3, () => court.createAppeal(disputeId, roundId, appealMakerRuling, { from: appealMaker }))
       })
     })
 
@@ -319,7 +315,7 @@
           assertBn(neededTransitions, 1, 'needed transitions does not match')
         })
 
-        itCostsAtMost('settlePenalties', 258e3, () => court.settlePenalties(disputeId, roundId, 0))
+        itCostsAtMost('settlePenalties', 265e3, () => court.settlePenalties(disputeId, roundId, 0))
       })
     })
 
