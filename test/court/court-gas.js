--- conflicted
+++ resolved
@@ -114,11 +114,7 @@
           assertBn(neededTransitions, 1, 'needed transitions does not match')
         })
 
-<<<<<<< HEAD
-        itCostsAtMost('commit', 126e3, () => voting.commit(voteId, vote, { from: draftedJurors[0].address }))
-=======
         itCostsAtMost('commit', 147e3, () => voting.commit(voteId, vote, { from: draftedJurors[0].address }))
->>>>>>> 7e81b704
       })
     })
 
@@ -155,11 +151,7 @@
           assertBn(neededTransitions, 1, 'needed transitions does not match')
         })
 
-<<<<<<< HEAD
-        itCostsAtMost('reveal', 141e3, () => voting.reveal(voteId, outcome, SALT, { from: draftedJurors[0].address }))
-=======
         itCostsAtMost('reveal', 162e3, () => voting.reveal(voteId, outcome, SALT, { from: draftedJurors[0].address }))
->>>>>>> 7e81b704
       })
     })
 
@@ -249,11 +241,7 @@
           assertBn(neededTransitions, 1, 'needed transitions does not match')
         })
 
-<<<<<<< HEAD
-        itCostsAtMost('confirmAppeal', 227e3, () => court.confirmAppeal(disputeId, roundId, appealTakerRuling, { from: appealTaker }))
-=======
         itCostsAtMost('confirmAppeal', 248e3, () => court.confirmAppeal(disputeId, roundId, appealTakerRuling, { from: appealTaker }))
->>>>>>> 7e81b704
       })
     })
 
@@ -327,11 +315,7 @@
           assertBn(neededTransitions, 1, 'needed transitions does not match')
         })
 
-<<<<<<< HEAD
-        itCostsAtMost('settlePenalties', 249e3, () => court.settlePenalties(disputeId, roundId, 0))
-=======
         itCostsAtMost('settlePenalties', 271e3, () => court.settlePenalties(disputeId, roundId, 0))
->>>>>>> 7e81b704
       })
     })
 
