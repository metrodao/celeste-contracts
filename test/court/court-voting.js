--- conflicted
+++ resolved
@@ -246,11 +246,7 @@
     })
 
     context('for a final round', () => {
-<<<<<<< HEAD
-      const roundId = 3, poorJuror = juror100
-=======
-      const roundId = DEFAULTS.maxRegularAppealRounds.toNumber(), poorJuror = juror500
->>>>>>> 2cf52cb8
+      const roundId = DEFAULTS.maxRegularAppealRounds.toNumber(), poorJuror = juror100
 
       beforeEach('simulate juror without enough balance to vote on a final round', async () => {
         await court.collect(poorJuror, bigExp(99, 18))
