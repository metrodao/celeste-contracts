--- conflicted
+++ resolved
@@ -6,23 +6,17 @@
 const { assertAmountOfEvents, assertEvent } = require('../helpers/assertEvent')
 const { simulateDraft } = require('../helpers/registry')
 
-<<<<<<< HEAD
+const JurorsRegistryMock = artifacts.require('JurorsRegistryMock')
 const JurorsRegistry = artifacts.require('JurorsRegistry')
 const JurorsRegistryOwner = artifacts.require('JurorsRegistryOwnerMock')
 const Controller = artifacts.require('ControllerMock')
-=======
-const JurorsRegistryMock = artifacts.require('JurorsRegistryMock')
->>>>>>> a5cc9cce
 const ERC20 = artifacts.require('ERC20Mock')
 
 const ZERO_ADDRESS = '0x0000000000000000000000000000000000000000'
 
 contract('JurorsRegistry', ([_, juror500, juror1000, juror1500, juror2000, juror2500, juror3000, juror3500, juror4000]) => {
-<<<<<<< HEAD
+  let registry, registryOwner, ANJ, minUnlockedAmount
   let controller, registry, registryOwner, ANJ
-=======
-  let registry, registryOwner, ANJ, minUnlockedAmount
->>>>>>> a5cc9cce
 
   const DRAFT_LOCK_PCT = bn(2000) // 20%
   const MIN_ACTIVE_AMOUNT = bigExp(100, 18)
@@ -71,19 +65,10 @@
   }
 
   beforeEach('create base contracts', async () => {
-<<<<<<< HEAD
-    controller = await Controller.new()
-    ANJ = await ERC20.new('ANJ Token', 'ANJ', 18)
-
-    registry = await JurorsRegistry.new(controller.address, ANJ.address, MIN_ACTIVE_AMOUNT, TOTAL_ACTIVE_BALANCE_LIMIT)
-    registryOwner = await JurorsRegistryOwner.new(registry.address)
-    await controller.setJurorsRegistry(registryOwner.address, registry.address)
-=======
     registry = await JurorsRegistryMock.new()
     registryOwner = await JurorsRegistryOwnerMock.new(registry.address)
     ANJ = await ERC20.new('ANJ Token', 'ANJ', 18)
     minUnlockedAmount = MIN_ACTIVE_AMOUNT.mul(DRAFT_LOCK_PCT).div(bn(10000))
->>>>>>> a5cc9cce
   })
 
   describe('draft', () => {
@@ -97,26 +82,6 @@
       return registryOwner.draft(termRandomness, disputeId, selectedJurors, batchRequestedJurors, roundRequestedJurors, DRAFT_LOCK_PCT)
     }
 
-<<<<<<< HEAD
-    beforeEach('mint ANJ for jurors', async () => {
-      for (let i = 0; i < jurors.length; i++) {
-        await ANJ.generateTokens(jurors[i].address, jurors[i].initialActiveBalance)
-      }
-    })
-
-    context('when the sender is the registry owner', () => {
-      const itReverts = (previousSelectedJurors, batchRequestedJurors, roundRequestedJurors) => {
-        // NOTE: this scenario is not being handled, the registry trusts the input from the owner and the tree
-        it('reverts', async () => {
-          await assertRevert(draft({ previousSelectedJurors, batchRequestedJurors, roundRequestedJurors }))
-        })
-      }
-
-      const itReturnsEmptyValues = (batchRequestedJurors, roundRequestedJurors) => {
-        it('returns empty values', async () => {
-          const receipt = await draft({ batchRequestedJurors, roundRequestedJurors })
-          const { addresses, weights, outputLength } = getEventAt(receipt, 'Drafted').args
-=======
     const updateJurorsAndSimulateDraft = async ({
       termRandomness = EMPTY_RANDOMNESS,
       disputeId = DISPUTE_ID,
@@ -228,55 +193,20 @@
         const itReturnsEmptyValues = (batchRequestedJurors, roundRequestedJurors) => {
           it('returns empty values', async () => {
             const { receipt, addresses, weights, outputLength } = await draft({ batchRequestedJurors, roundRequestedJurors })
->>>>>>> a5cc9cce
-
-          assert.equal(outputLength.toString(), 0, 'output length does not match')
-          assert.isEmpty(addresses, 'jurors address do not match')
-          assert.isEmpty(weights, 'jurors weights do not match')
-        })
-
-<<<<<<< HEAD
-        it('does not emit JurorDrafted events', async () => {
-          const receipt = await draft({ batchRequestedJurors, roundRequestedJurors })
-          const logs = decodeEventsOfType(receipt, JurorsRegistry.abi, 'JurorDrafted')
-=======
+
+            assert.equal(outputLength.toString(), 0, 'output length does not match')
+            assert.isEmpty(addresses, 'jurors address do not match')
+            assert.isEmpty(weights, 'jurors weights do not match')
+          })
+
           it('does not emit JurorDrafted events', async () => {
             const { receipt } = await draft({ batchRequestedJurors, roundRequestedJurors })
             const logs = decodeEventsOfType(receipt, JurorsRegistryMock.abi, 'JurorDrafted')
->>>>>>> a5cc9cce
-
-          assertAmountOfEvents({ logs }, 'JurorDrafted', 0)
-        })
-      }
-
-      const itReturnsExpectedJurors = ({ termRandomness = EMPTY_RANDOMNESS, disputeId = 0, previousSelectedJurors = 0, batchRequestedJurors, roundRequestedJurors }, expectedAddresses, expectedWeights) => {
-        if (previousSelectedJurors > 0) {
-          beforeEach('run previous batch', async () => {
-            await draft({ termRandomness, disputeId, previousSelectedJurors: 0, batchRequestedJurors: previousSelectedJurors, roundRequestedJurors })
+
+            assertAmountOfEvents({ logs }, 'JurorDrafted', 0)
           })
         }
 
-<<<<<<< HEAD
-        it('returns the expected jurors', async () => {
-          const receipt = await draft({ termRandomness, disputeId, previousSelectedJurors, batchRequestedJurors, roundRequestedJurors })
-          const { addresses, weights, outputLength } = getEventAt(receipt, 'Drafted').args
-
-          assert.equal(outputLength.toString(), expectedWeights.length, 'output length does not match')
-          assert.equal(outputLength.toString(), expectedAddresses.length, 'output length does not match')
-
-          assert.lengthOf(weights, batchRequestedJurors, 'jurors weights do not match')
-          assert.lengthOf(addresses, batchRequestedJurors, 'jurors address do not match')
-
-          for (let i = 0; i < batchRequestedJurors; i++) {
-            assert.equal(weights[i], expectedWeights[i] || 0, `weight #${i} does not match`)
-            assert.equal(addresses[i], expectedAddresses[i] || ZERO_ADDRESS, `juror address #${i} does not match`)
-          }
-        })
-
-        it('emits JurorDrafted events', async () => {
-          const receipt = await draft({ termRandomness, disputeId, previousSelectedJurors, batchRequestedJurors, roundRequestedJurors })
-          const logs = decodeEventsOfType(receipt, JurorsRegistry.abi, 'JurorDrafted')
-=======
         const itReturnsExpectedJurors = ({ termRandomness = EMPTY_RANDOMNESS, disputeId = 0, previousSelectedJurors = 0, batchRequestedJurors, roundRequestedJurors }) => {
           if (previousSelectedJurors > 0) {
             const selectedJurors = 0
@@ -302,78 +232,16 @@
 
             assert.equal(outputLength.toString(), expectedJurors.length, 'output length does not match')
             assert.equal(batchRequestedJurors, expectedJurors.reduce((acc, j) => acc + j.weight, 0), 'total weight does not match')
->>>>>>> a5cc9cce
-
-          const { addresses, outputLength } = getEventAt(receipt, 'Drafted').args
-          assertAmountOfEvents({ logs }, 'JurorDrafted', batchRequestedJurors)
-
-<<<<<<< HEAD
-          let nextEventIndex = 0
-          for (let i = 0; i < outputLength.toNumber(); i++) {
-            for (let j = 0; j < expectedWeights[i]; j++) {
-              assertEvent({ logs }, 'JurorDrafted', { disputeId, juror: addresses[i] }, nextEventIndex)
-              nextEventIndex++
-=======
+
+            assert.lengthOf(weights, batchRequestedJurors, 'jurors weights do not match')
+            assert.lengthOf(addresses, batchRequestedJurors, 'jurors address do not match')
+
             for (let i = 0; i < expectedJurors.length; i++) {
               assert.equal(weights[i], expectedJurors[i].weight || 0, `weight #${i} does not match`)
               assert.equal(addresses[i], expectedJurors[i].address || ZERO_ADDRESS, `juror address #${i} does not match`)
->>>>>>> a5cc9cce
             }
-          }
-        })
-
-<<<<<<< HEAD
-        it('lock the corresponding amount of active balances for the expected jurors', async () => {
-          const previousLockedBalances = {}
-          for(let i = 0; i < jurors.length; i++) {
-            const address = jurors[i].address
-            previousLockedBalances[address] = (await registry.balanceOf(address))[2]
-          }
-
-          const receipt = await draft({ termRandomness, disputeId, previousSelectedJurors, batchRequestedJurors, roundRequestedJurors })
-          const outputLength = getEventArgument(receipt, 'Drafted', 'outputLength')
-
-          for (let i = 0; i < outputLength.toNumber(); i++) {
-            const currentLockedBalance = (await registry.balanceOf(expectedAddresses[i]))[2]
-            const previousLockedBalance = previousLockedBalances[expectedAddresses[i]]
-            const expectedLockedBalance = expectedWeights[i] * (MIN_ACTIVE_AMOUNT.mul(DRAFT_LOCK_PCT).div(bn(10000)))
-            assert.equal(currentLockedBalance.sub(previousLockedBalance).toString(), expectedLockedBalance, `locked balance for juror #${i} does not match`)
-          }
-        })
-      }
-
-      context('when there are no activated jurors', () => {
-        context('when no jurors were requested', () => {
-          const batchRequestedJurors = 0
-          const roundRequestedJurors = 0
-
-          itReturnsEmptyValues(batchRequestedJurors, roundRequestedJurors)
-        })
-
-        context('when some jurors were requested', () => {
-          const roundRequestedJurors = 10
-
-          context('for the first batch', () => {
-            const batchRequestedJurors = 3
-            const previousSelectedJurors = 0
-
-            itReverts(previousSelectedJurors, batchRequestedJurors, roundRequestedJurors)
-          })
-
-          context('for the second batch', () => {
-            const batchRequestedJurors = 7
-            const previousSelectedJurors = 3
-
-            itReverts(previousSelectedJurors, batchRequestedJurors, roundRequestedJurors)
-          })
-        })
-      })
-
-      context('when there are some activated jurors', () => {
-        context('when there is only one juror activated', () => {
-          beforeEach('activate', async () => {
-            await ANJ.approveAndCall(registry.address, bigExp(500, 18), ACTIVATE_DATA, { from: juror500 })
-=======
+          })
+
           it('emits JurorDrafted events', async () => {
             const { receipt, addresses, outputLength, expectedJurors } = await draft({
               termRandomness,
@@ -428,9 +296,10 @@
               const expectedLockedBalance = mergedExpectedJurors[key].weight * (MIN_ACTIVE_AMOUNT.mul(DRAFT_LOCK_PCT).div(bn(10000)))
               assert.equal(currentLockedBalance.sub(previousLockedBalance).toString(), expectedLockedBalance, `locked balance for juror #${mergedExpectedJurors[key]} does not match`)
             }
->>>>>>> a5cc9cce
-          })
-
+          })
+        }
+
+        context('when there are no activated jurors', () => {
           context('when no jurors were requested', () => {
             const batchRequestedJurors = 0
             const roundRequestedJurors = 0
@@ -441,99 +310,71 @@
           context('when some jurors were requested', () => {
             const roundRequestedJurors = 10
 
-            context('when the juror is activated for the following term', () => {
-              context('for the first batch', () => {
-                const batchRequestedJurors = 3
-                const previousSelectedJurors = 0
-
-                itReverts(previousSelectedJurors, batchRequestedJurors, roundRequestedJurors)
-              })
-
-              context('for the second batch', () => {
-                const batchRequestedJurors = 7
-                const previousSelectedJurors = 3
-
-                itReverts(previousSelectedJurors, batchRequestedJurors, roundRequestedJurors)
-              })
-            })
-
-            context('when the juror is activated for the current term', () => {
-              beforeEach('increment term', async () => {
-                await registryOwner.mockIncreaseTerm()
-              })
-
-              context('when juror has enough unlocked balance to be drafted', () => {
+            context('for the first batch', () => {
+              const batchRequestedJurors = 3
+              const previousSelectedJurors = 0
+
+              itReverts(previousSelectedJurors, batchRequestedJurors, roundRequestedJurors)
+            })
+
+            context('for the second batch', () => {
+              const batchRequestedJurors = 7
+              const previousSelectedJurors = 3
+
+              itReverts(previousSelectedJurors, batchRequestedJurors, roundRequestedJurors)
+            })
+          })
+        })
+
+        context('when there are some activated jurors', () => {
+          context('when there is only one juror activated', () => {
+            beforeEach('activate', async () => {
+              await ANJ.approveAndCall(registry.address, bigExp(500, 18), ACTIVATE_DATA, { from: juror500 })
+            })
+
+            context('when no jurors were requested', () => {
+              const batchRequestedJurors = 0
+              const roundRequestedJurors = 0
+
+              itReturnsEmptyValues(batchRequestedJurors, roundRequestedJurors)
+            })
+
+            context('when some jurors were requested', () => {
+              const roundRequestedJurors = 10
+
+              context('when the juror is activated for the following term', () => {
                 context('for the first batch', () => {
                   const batchRequestedJurors = 3
                   const previousSelectedJurors = 0
 
-                  const expectedWeights = [3]
-                  const expectedAddresses = [juror500]
-
-                  itReturnsExpectedJurors({ previousSelectedJurors, batchRequestedJurors, roundRequestedJurors }, expectedAddresses, expectedWeights)
+                  itReverts(previousSelectedJurors, batchRequestedJurors, roundRequestedJurors)
                 })
 
                 context('for the second batch', () => {
                   const batchRequestedJurors = 7
                   const previousSelectedJurors = 3
 
-                  const expectedWeights = [7]
-                  const expectedAddresses = [juror500]
-
-                  itReturnsExpectedJurors({ previousSelectedJurors, batchRequestedJurors, roundRequestedJurors }, expectedAddresses, expectedWeights)
+                  itReverts(previousSelectedJurors, batchRequestedJurors, roundRequestedJurors)
                 })
               })
 
-              context('when juror does not have enough unlocked balance to be drafted', () => {
-                beforeEach('draft juror', async () => {
-                  // lock per draft is 20% of the min active balance, we need to lock 500 tokens which is 25 seats
-                  await draft({ batchRequestedJurors: 25, roundRequestedJurors: 25 })
-                })
-
-                itReverts(0, 1, 1)
-              })
-            })
-          })
-        })
-
-<<<<<<< HEAD
-        context('when there are many jurors activated', () => {
-          beforeEach('activate', async () => {
-            for (let i = 0; i < jurors.length; i++) {
-              await ANJ.approveAndCall(registry.address, jurors[i].initialActiveBalance, ACTIVATE_DATA, { from: jurors[i].address })
-            }
-          })
-
-          context('when no jurors were requested', () => {
-            const batchRequestedJurors = 0
-            const roundRequestedJurors = 0
-=======
+              context('when the juror is activated for the current term', () => {
+                beforeEach('increment term', async () => {
+                  await registryOwner.mockIncreaseTerm()
+                })
+
+                context('when juror has enough unlocked balance to be drafted', () => {
+                  context('for the first batch', () => {
+                    const batchRequestedJurors = 3
+                    const previousSelectedJurors = 0
+
                     itReturnsExpectedJurors({ previousSelectedJurors, batchRequestedJurors, roundRequestedJurors })
                   })
->>>>>>> a5cc9cce
-
-            itReturnsEmptyValues(batchRequestedJurors, roundRequestedJurors)
-          })
-
-<<<<<<< HEAD
-          context('when some jurors were requested', () => {
-            context('when there were requested less jurors than the active ones', () => {
-              const roundRequestedJurors = 5
-
-              context('when the jurors are activated for the following term', () => {
-                context('for the first batch', () => {
-                  const batchRequestedJurors = 1
-                  const previousSelectedJurors = 0
-
-                  itReverts(previousSelectedJurors, batchRequestedJurors, roundRequestedJurors)
-                })
-
-                context('for the second batch', () => {
-                  const batchRequestedJurors = 4
-                  const previousSelectedJurors = 1
-
-                  itReverts(previousSelectedJurors, batchRequestedJurors, roundRequestedJurors)
-=======
+
+                  context('for the second batch', () => {
+                    const batchRequestedJurors = 7
+                    const previousSelectedJurors = 3
+
                     itReturnsExpectedJurors({ previousSelectedJurors, batchRequestedJurors, roundRequestedJurors })
                   })
                 })
@@ -546,46 +387,45 @@
                   })
 
                   itReverts(0, batchRequestedJurors, roundRequestedJurors)
->>>>>>> a5cc9cce
                 })
               })
-
-              context('when the jurors are activated for the current term', () => {
-                beforeEach('increment term', async () => {
-                  await registryOwner.mockIncreaseTerm()
-                })
-
-                context('for the first batch', () => {
-                  const batchRequestedJurors = 1
-                  const previousSelectedJurors = 0
-
-                  const expectedWeights = [1]
-                  const expectedAddresses = [juror500]
-
-                  itReturnsExpectedJurors({ previousSelectedJurors, batchRequestedJurors, roundRequestedJurors }, expectedAddresses, expectedWeights)
-                })
-
-                context('for the second batch', () => {
-                  const batchRequestedJurors = 4
-                  const previousSelectedJurors = 1
-
-                  const expectedWeights = [1, 1, 2]
-                  const expectedAddresses = [juror2000, juror3000, juror3500]
-
-                  itReturnsExpectedJurors({ previousSelectedJurors, batchRequestedJurors, roundRequestedJurors }, expectedAddresses, expectedWeights)
-                })
-              })
-            })
-
-<<<<<<< HEAD
-            context('when there were requested more jurors than the active ones', () => {
-              const roundRequestedJurors = 10
-
-              context('when the jurors are activated for the following term', () => {
-                context('for the first batch', () => {
-                  const batchRequestedJurors = 3
-                  const previousSelectedJurors = 0
-=======
+            })
+          })
+
+          context('when there are many jurors activated', () => {
+            beforeEach('activate', async () => {
+              for (let i = 0; i < jurors.length; i++) {
+                await ANJ.approveAndCall(registry.address, jurors[i].initialActiveBalance, ACTIVATE_DATA, { from: jurors[i].address })
+              }
+            })
+
+            context('when no jurors were requested', () => {
+              const batchRequestedJurors = 0
+              const roundRequestedJurors = 0
+
+              itReturnsEmptyValues(batchRequestedJurors, roundRequestedJurors)
+            })
+
+            context('when some jurors were requested', () => {
+              context('when there were requested less jurors than the active ones', () => {
+                const roundRequestedJurors = 5
+
+                context('when the jurors are activated for the following term', () => {
+                  context('for the first batch', () => {
+                    const batchRequestedJurors = 1
+                    const previousSelectedJurors = 0
+
+                    itReverts(previousSelectedJurors, batchRequestedJurors, roundRequestedJurors)
+                  })
+
+                  context('for the second batch', () => {
+                    const batchRequestedJurors = 4
+                    const previousSelectedJurors = 1
+
+                    itReverts(previousSelectedJurors, batchRequestedJurors, roundRequestedJurors)
+                  })
+                })
+
                 context('when the jurors are activated for the current term', () => {
                   beforeEach('increment term', async () => {
                     await registryOwner.mockIncreaseTerm()
@@ -597,79 +437,45 @@
 
                     itReturnsExpectedJurors({ previousSelectedJurors, batchRequestedJurors, roundRequestedJurors })
                   })
->>>>>>> a5cc9cce
-
-                  itReverts(previousSelectedJurors, batchRequestedJurors, roundRequestedJurors)
-                })
-
-<<<<<<< HEAD
-                context('for the second batch', () => {
-                  const batchRequestedJurors = 7
-                  const previousSelectedJurors = 3
-
-                  itReverts(previousSelectedJurors, batchRequestedJurors, roundRequestedJurors)
-=======
+
+                  context('for the second batch', () => {
+                    const batchRequestedJurors = 4
+                    const previousSelectedJurors = 1
+
                     itReturnsExpectedJurors({ previousSelectedJurors, batchRequestedJurors, roundRequestedJurors })
                   })
->>>>>>> a5cc9cce
                 })
               })
 
-              context('when the jurors are activated for the current term', () => {
-                beforeEach('increment term', async () => {
-                  await registryOwner.mockIncreaseTerm()
-                })
-
-                context('when jurors have not been selected for other drafts', () => {
+              context('when there were requested more jurors than the active ones', () => {
+                const roundRequestedJurors = 10
+
+                context('when the jurors are activated for the following term', () => {
                   context('for the first batch', () => {
                     const batchRequestedJurors = 3
                     const previousSelectedJurors = 0
 
-                    const expectedWeights = [2, 1]
-                    const expectedAddresses = [juror1000, juror2000]
-
-                    itReturnsExpectedJurors({ previousSelectedJurors, batchRequestedJurors, roundRequestedJurors }, expectedAddresses, expectedWeights)
-
-                    it('changes for different dispute ids', async () => {
-                      const { weights, addresses } = await draft({ disputeId: 1, batchRequestedJurors, roundRequestedJurors })
-                      assert.notEqual(expectedWeights, weights, 'weights should not match')
-                      assert.notEqual(expectedAddresses, addresses, 'jurors addresses should not match')
-                    })
-
-                    it('changes for different term randomness', async () => {
-                      const { weights, addresses } = await draft({ termRandomness: '0x1', batchRequestedJurors, roundRequestedJurors })
-                      assert.notEqual(expectedWeights, weights, 'weights should not match')
-                      assert.notEqual(expectedAddresses, addresses, 'jurors addresses should not match')
-                    })
+                    itReverts(previousSelectedJurors, batchRequestedJurors, roundRequestedJurors)
                   })
 
                   context('for the second batch', () => {
                     const batchRequestedJurors = 7
                     const previousSelectedJurors = 3
 
-                    const expectedWeights = [2, 4, 1]
-                    const expectedAddresses = [juror2000, juror3000, juror3500]
-
-                    itReturnsExpectedJurors({ previousSelectedJurors, batchRequestedJurors, roundRequestedJurors }, expectedAddresses, expectedWeights)
-                  })
-                })
-
-                context('when jurors have been selected for other drafts', () => {
-                  context('when all jurors have been enough balance to be drafted again', () => {
-                    beforeEach('compute a previous draft', async () => {
-                      await draft({ batchRequestedJurors: 3, roundRequestedJurors: 3 })
-                    })
-
+                    itReverts(previousSelectedJurors, batchRequestedJurors, roundRequestedJurors)
+                  })
+                })
+
+                context('when the jurors are activated for the current term', () => {
+                  beforeEach('increment term', async () => {
+                    await registryOwner.mockIncreaseTerm()
+                  })
+
+                  context('when jurors have not been selected for other drafts', () => {
                     context('for the first batch', () => {
                       const batchRequestedJurors = 3
                       const previousSelectedJurors = 0
 
-<<<<<<< HEAD
-                      const expectedWeights = [2, 1]
-                      const expectedAddresses = [juror1000, juror2000]
-
-                      itReturnsExpectedJurors({ previousSelectedJurors, batchRequestedJurors, roundRequestedJurors }, expectedAddresses, expectedWeights)
-=======
                       itReturnsExpectedJurors({ previousSelectedJurors, batchRequestedJurors, roundRequestedJurors })
 
                       it('changes for different dispute ids', async () => {
@@ -684,7 +490,6 @@
                         const expectedJurors = await updateJurorsAndSimulateDraft({ batchRequestedJurors, roundRequestedJurors })
                         assert.isNotTrue(expectedJurors.reduce((acc, juror, i) => acc && weights[i] == juror.weight && addresses[i] == juror.address, true), 'jurors should not match')
                       })
->>>>>>> a5cc9cce
                     })
 
                     context('for the second batch', () => {
@@ -695,30 +500,17 @@
                     })
                   })
 
-                  context('when some jurors do not have been enough balance to be drafted again', () => {
-                    context('when it is due to other drafts', () => {
-                      beforeEach('compute multiple previous drafts', async () => {
-                        // draft enough times to leave the first drafted juror (juror1000) without unlocked balance
-                        while ((await registry.unlockedActiveBalanceOf(juror1000)).gt(bn(0))) {
-                          await draft({ batchRequestedJurors: 3, roundRequestedJurors })
-                        }
-
-                        const { active, locked } = await registry.balanceOf(juror1000)
-                        assert.equal(active.toString(), locked.toString(), 'juror1000 locked balance does not match')
+                  context('when jurors have been selected for other drafts', () => {
+                    context('when all jurors have been enough balance to be drafted again', () => {
+                      beforeEach('compute a previous draft', async () => {
+                        await draft({ batchRequestedJurors: 3, roundRequestedJurors: 3 })
                       })
 
                       context('for the first batch', () => {
                         const batchRequestedJurors = 3
                         const previousSelectedJurors = 0
 
-<<<<<<< HEAD
-                        const expectedWeights = [3]
-                        const expectedAddresses = [juror2000]
-
-                        itReturnsExpectedJurors({ previousSelectedJurors, batchRequestedJurors, roundRequestedJurors }, expectedAddresses, expectedWeights)
-=======
                         itReturnsExpectedJurors({ previousSelectedJurors, batchRequestedJurors, roundRequestedJurors })
->>>>>>> a5cc9cce
                       })
 
                       context('for the second batch', () => {
@@ -729,24 +521,6 @@
                       })
                     })
 
-<<<<<<< HEAD
-                    context('when it is due to deactivation requests', () => {
-                      beforeEach('deactivate', async () => {
-                        await registry.deactivate(0, { from: juror1000 })
-                        const { active } = await registry.balanceOf(juror1000)
-                        assert.equal(active.toString(), 0, 'juror1000 active balance does not match')
-                      })
-
-                      context('for the first batch', () => {
-                        const batchRequestedJurors = 3
-                        const previousSelectedJurors = 0
-
-                        const expectedWeights = [3]
-                        const expectedAddresses = [juror2000]
-
-                        itReturnsExpectedJurors({ previousSelectedJurors, batchRequestedJurors, roundRequestedJurors }, expectedAddresses, expectedWeights)
-                      })
-=======
                     context('when some jurors do not have been enough balance to be drafted again', () => {
                       context('when it is due to other drafts', () => {
                         context('for the first batch', () => {
@@ -786,18 +560,11 @@
 
                           itReturnsExpectedJurors({ previousSelectedJurors, batchRequestedJurors, roundRequestedJurors })
                         })
->>>>>>> a5cc9cce
-
-                      context('for the second batch', () => {
-                        const batchRequestedJurors = 7
-                        const previousSelectedJurors = 3
-
-<<<<<<< HEAD
-                        const expectedWeights = [2, 4, 1]
-                        const expectedAddresses = [juror2000, juror3000, juror3500]
-
-                        itReturnsExpectedJurors({ previousSelectedJurors, batchRequestedJurors, roundRequestedJurors }, expectedAddresses, expectedWeights)
-=======
+
+                        context('for the second batch', () => {
+                          const batchRequestedJurors = 7
+                          const previousSelectedJurors = 3
+
                           beforeEach('deactivate', async () => {
                             const firstExpectedJuror = await getFirstExpectedJuror(batchRequestedJurors, roundRequestedJurors)
                             await registry.deactivate(0, { from: firstExpectedJuror })
@@ -807,7 +574,6 @@
 
                           itReturnsExpectedJurors({ previousSelectedJurors, batchRequestedJurors, roundRequestedJurors })
                         })
->>>>>>> a5cc9cce
                       })
                     })
                   })
@@ -815,13 +581,19 @@
               })
             })
           })
+        })
+      })
+
+      context('when the sender is not the registry owner', () => {
+        it('reverts', async () => {
+          await assertRevert(registry.draft([0,0,0,0,0,0,0]), 'JR_SENDER_NOT_OWNER')
         })
       })
     })
 
-    context('when the sender is not the registry owner', () => {
+    context('when the registry is not initialized', () => {
       it('reverts', async () => {
-        await assertRevert(registry.draft([0,0,0,0,0,0,0]), 'JR_SENDER_NOT_OWNER')
+        await assertRevert(draft({ batchRequestedJurors: 1, roundRequestedJurors: 1 }), 'JR_SENDER_NOT_OWNER')
       })
     })
   })
