const { bn } = require('./numbers')
const { sha3 } = require('web3-utils')
const { decodeEventsOfType } = require('./decodeEvent')
const { getEvents, getEventArgument } = require('@aragon/os/test/helpers/events')
const { SALT, OUTCOMES, getVoteId, encryptVote, oppositeOutcome, outcomeFor } = require('../helpers/crvoting')

const PCT_BASE = bn(10000)

const DISPUTE_STATES = {
  PRE_DRAFT: bn(0),
  ADJUDICATING: bn(1),
  EXECUTED: bn(2)
}

const ROUND_STATES = {
  INVALID: bn(0),
  COMMITTING: bn(1),
  REVEALING: bn(2),
  APPEALING: bn(3),
  CONFIRMING_APPEAL: bn(4),
  ENDED: bn(5)
}

module.exports = (web3, artifacts) => {
<<<<<<< HEAD
  const { advanceBlocks } = require('../helpers/blocks')(web3)

  const DEFAULTS = {
    termDuration:                       bn(ONE_DAY),     //  terms lasts one day
    firstTermStartTime:                 bn(NEXT_WEEK),   //  first term starts one week after mocked timestamp
    maxJurorsPerDraftBatch:             bn(10),          //  max numer of jurors drafted per batch
    commitTerms:                        bn(1),           //  vote commits last 1 term
    revealTerms:                        bn(1),           //  vote reveals last 1 term
    appealTerms:                        bn(1),           //  appeals last 1 term
    appealConfirmTerms:                 bn(1),           //  appeal confirmations last 1 term
    jurorFee:                           bigExp(10, 18),  //  10 fee tokens for juror fees
    heartbeatFee:                       bigExp(20, 18),  //  20 fee tokens for heartbeat fees
    draftFee:                           bigExp(30, 18),  //  30 fee tokens for draft fees
    settleFee:                          bigExp(40, 18),  //  40 fee tokens for settle fees
    penaltyPct:                         bn(100),         //  1% (1/10,000)
    finalRoundReduction:                bn(3300),        //  33% (1/10,000)
    firstRoundJurorsNumber:             bn(3),           //  disputes start with 3 jurors
    appealStepFactor:                   bn(3),           //  each time a new appeal occurs, the amount of jurors to be drafted will be incremented 3 times
    maxRegularAppealRounds:             bn(2),           //  there can be up to 2 appeals in total per dispute
    appealCollateralFactor:             bn(2),           //  multiple of juror fees required to appeal a preliminary ruling
    appealConfirmCollateralFactor:      bn(3),           //  multiple of juror fees required to confirm appeal
    jurorsMinActiveBalance:             bigExp(100, 18), //  100 ANJ is the minimum balance jurors must activate to participate in the Court
    finalRoundWeightPrecision:          bn(1000),        //  use to improve division rounding for final round maths

    subscriptionPeriodDuration:         bn(10),          //  each subscription period lasts 10 terms
    subscriptionFeeAmount:              bigExp(100, 18), //  100 fee tokens per subscription period
    subscriptionPrePaymentPeriods:      bn(15),          //  15 subscription pre payment period
    subscriptionResumePrePaidPeriods:   bn(10),          //  10 pre-paid periods when resuming activity
    subscriptionLatePaymentPenaltyPct:  bn(0),           //  none subscription late payment penalties
    subscriptionGovernorSharePct:       bn(0),           //  none subscription governor shares
  }
=======
  const { DEFAULTS, buildHelper } = require('./controller')(web3, artifacts)
>>>>>>> cf538b97

  class CourtHelper {
    constructor(web3, artifacts) {
      this.web3 = web3
      this.artifacts = artifacts
      this.controllerHelper = buildHelper()
    }

    async getDispute(disputeId) {
      const { subject, possibleRulings, state, finalRuling, lastRoundId } = await this.court.getDispute(disputeId)
      return { subject, possibleRulings, state, finalRuling, lastRoundId }
    }

    async getRound(disputeId, roundId) {
      const { draftTerm, delayedTerms, jurorsNumber: roundJurorsNumber, selectedJurors, triggeredBy, settledPenalties, jurorFees, collectedTokens, coherentJurors, state: roundState } = await this.court.getRound(disputeId, roundId)
      return { draftTerm, delayedTerms, roundJurorsNumber, selectedJurors, triggeredBy, settledPenalties, jurorFees, collectedTokens, coherentJurors, roundState }
    }

    async getAppeal(disputeId, roundId) {
      const { maker: appealer, appealedRuling, taker, opposedRuling } = await this.court.getAppeal(disputeId, roundId)
      return { appealer, appealedRuling, taker, opposedRuling }
    }

    async getDisputeFees(draftTermId) {
      const { feeToken, jurorFees, totalFees } = await this.court.getDisputeFees(draftTermId)
      return { feeToken, jurorFees, disputeFees: totalFees }
    }

    async getNextRoundJurorsNumber(disputeId, roundId) {
      if (roundId < this.maxRegularAppealRounds.toNumber() - 1) {
        const { roundJurorsNumber } = await this.getRound(disputeId, roundId)
        let nextRoundJurorsNumber = this.appealStepFactor.mul(roundJurorsNumber)
        if (nextRoundJurorsNumber.mod(bn(2)).eq(bn(0))) nextRoundJurorsNumber = nextRoundJurorsNumber.add(bn(1))
        return nextRoundJurorsNumber
      } else {
        const finalRoundStartTerm = await this.getNextRoundStartTerm(disputeId, roundId)
        const totalActiveBalance = await this.jurorsRegistry.totalActiveBalanceAt(finalRoundStartTerm)
        return totalActiveBalance.mul(this.finalRoundWeightPrecision).div(this.jurorsMinActiveBalance)
      }
    }

    async getNextRoundJurorFees(disputeId, roundId) {
      const jurorsNumber = await this.getNextRoundJurorsNumber(disputeId, roundId)
      let jurorFees = this.jurorFee.mul(jurorsNumber)
      if (roundId >= this.maxRegularAppealRounds.toNumber() - 1) {
        jurorFees = jurorFees.div(this.finalRoundWeightPrecision).mul(this.finalRoundReduction).div(PCT_BASE)
      }
      return jurorFees
    }

    async getAppealFees(disputeId, roundId) {
      const nextRoundJurorsNumber = await this.getNextRoundJurorsNumber(disputeId, roundId)
      const jurorFees = await this.getNextRoundJurorFees(disputeId, roundId)
      let appealFees = jurorFees

      if (roundId < this.maxRegularAppealRounds.toNumber() - 1) {
        const draftFees = this.draftFee.mul(nextRoundJurorsNumber)
        const settleFees = this.settleFee.mul(nextRoundJurorsNumber)
        appealFees = appealFees.add(draftFees).add(settleFees)
      }

      const appealDeposit = appealFees.mul(this.appealCollateralFactor)
      const confirmAppealDeposit = appealFees.mul(this.appealConfirmCollateralFactor)
      return { appealFees , appealDeposit, confirmAppealDeposit }
    }

    async getNextRoundStartTerm(disputeId, roundId) {
      const { draftTerm } = await this.getRound(disputeId, roundId)
      return draftTerm.add(this.commitTerms).add(this.revealTerms).add(this.appealTerms).add(this.appealConfirmTerms)
    }

    async getRoundJuror(disputeId, roundId, juror) {
      const { weight, rewarded } = await this.court.getJuror(disputeId, roundId, juror)
      return { weight, rewarded }
    }

    async getRoundLockBalance(disputeId, roundId, juror) {
      if (roundId < this.maxRegularAppealRounds) {
        const lockPerDraft = this.jurorsMinActiveBalance.mul(this.penaltyPct).div(PCT_BASE)
        const { weight } = await this.getRoundJuror(disputeId, roundId, juror)
        return lockPerDraft.mul(weight)
      } else {
        const { draftTerm } = await this.getRound(disputeId, roundId)
        const draftActiveBalance = await this.jurorsRegistry.activeBalanceOfAt(juror, draftTerm)
        if (draftActiveBalance.lt(this.jurorsMinActiveBalance)) return bn(0)
        return draftActiveBalance.mul(this.penaltyPct).div(PCT_BASE)
      }
    }

    async getFinalRoundWeight(disputeId, roundId, juror) {
      const { draftTerm } = await this.getRound(disputeId, roundId)
      const draftActiveBalance = await this.jurorsRegistry.activeBalanceOfAt(juror, draftTerm)
      if (draftActiveBalance.lt(this.jurorsMinActiveBalance)) return bn(0)
      return draftActiveBalance.mul(this.finalRoundWeightPrecision).div(this.jurorsMinActiveBalance)
    }

    async mintAndApproveFeeTokens(from, to, amount) {
      // reset allowance in case allowed address has already been approved some balance
      const allowance = await this.feeToken.allowance(from, to)
      if (allowance.gt(bn(0))) await this.feeToken.approve(to, 0, { from })

      // mint and approve tokens
      await this.feeToken.generateTokens(from, amount)
      await this.feeToken.approve(to, amount, { from })
    }

    async activate(jurors) {
      const ACTIVATE_DATA = sha3('activate(uint256)').slice(0, 10)

      for (const { address, initialActiveBalance } of jurors) {
        await this.jurorToken.generateTokens(address, initialActiveBalance)
        await this.jurorToken.approveAndCall(this.jurorsRegistry.address, initialActiveBalance, ACTIVATE_DATA, { from: address })
      }
    }

    async dispute({ draftTermId, possibleRulings = bn(2), arbitrable = undefined, disputer = undefined }) {
      // mint enough fee tokens for the disputer, if no disputer was given pick the second account
      if (!disputer) disputer = await this._getAccount(1)
      await this.setTerm(draftTermId - 1)
      const { disputeFees } = await this.getDisputeFees(draftTermId)
      await this.mintAndApproveFeeTokens(disputer, this.court.address, disputeFees)

      // create an arbitrable if no one was given, and mock subscriptions
      if (!arbitrable) arbitrable = await this.artifacts.require('ArbitrableMock').new()
      await this.subscriptions.setUpToDate(true)

      // create dispute and return id
      const receipt = await this.court.createDispute(arbitrable.address, possibleRulings, { from: disputer })
      return getEventArgument(receipt, 'NewDispute', 'disputeId')
    }

    async draft({ disputeId, draftedJurors = undefined, drafter = undefined }) {
      // if no drafter was given pick the third account
      if (!drafter) drafter = await this._getAccount(2)

      // mock draft if there was a jurors set to be drafted
      if (draftedJurors) {
        const { lastRoundId } = await this.getDispute(disputeId)
        const { roundJurorsNumber } = await this.getRound(disputeId, lastRoundId)
        const maxJurorsPerDraftBatch = await this.court.maxJurorsPerDraftBatch()
        const jurorsToBeDrafted = roundJurorsNumber.lt(maxJurorsPerDraftBatch) ?
              roundJurorsNumber.toNumber() : maxJurorsPerDraftBatch.toNumber()
        const totalWeight = draftedJurors.reduce((total, { weight }) => total + weight, 0)
        if (totalWeight !== jurorsToBeDrafted) throw Error('Given jurors to be drafted do not fit the batch jurors number')
        const jurors = draftedJurors.map(j => j.address)
        const weights = draftedJurors.map(j => j.weight)
        await this.jurorsRegistry.mockNextDraft(jurors, weights)
      }

      // draft and flat jurors with their weights
      const receipt = await this.court.draft(disputeId, { from: drafter })
      const logs = decodeEventsOfType(receipt, this.artifacts.require('JurorsRegistry').abi, 'JurorDrafted')
      const weights = getEvents({ logs }, 'JurorDrafted').reduce((jurors, event) => {
        const { juror } = event.args
        jurors[juror] = (jurors[juror] || bn(0)).add(bn(1))
        return jurors
      }, {})
      return Object.keys(weights).map(address => ({ address, weight: weights[address] }))
    }

    async commit({ disputeId, roundId, voters }) {
      // commit votes of each given voter
      const voteId = getVoteId(disputeId, roundId)
      for (let i = 0; i < voters.length; i++) {
        let { address, outcome } = voters[i]
        // if no outcome was set for the given outcome, pick one based on its index
        if (!outcome) outcome = outcomeFor(i)
        await this.voting.commit(voteId, encryptVote(outcome), { from: address })
        if (outcome == OUTCOMES.LEAKED) {
          await this.voting.leak(voteId, address, outcome, SALT)
        }
      }

      // move to reveal period
      await this.passTerms(this.commitTerms)
    }

    async reveal({ disputeId, roundId, voters }) {
      // reveal votes of each given voter
      const voteId = getVoteId(disputeId, roundId)
      for (let i = 0; i < voters.length; i++) {
        let { address, outcome } = voters[i]
        // if no outcome was set for the given outcome, pick one based on its index
        if (!outcome) outcome = outcomeFor(i)
        if (outcome != OUTCOMES.LEAKED) {
          await this.voting.reveal(voteId, outcome, SALT, { from: address })
        }
      }

      // move to appeal period
      await this.passTerms(this.revealTerms)
    }

    async appeal({ disputeId, roundId, appealMaker = undefined, ruling = undefined }) {
      // mint fee tokens for the appealer, if no appealer was given pick the fourth account
      if (!appealMaker) appealMaker = await this._getAccount(3)
      const { appealDeposit } = await this.getAppealFees(disputeId, roundId)
      await this.mintAndApproveFeeTokens(appealMaker, this.court.address, appealDeposit)

      // use the opposite to the round winning ruling for the appeal if no one was given
      if (!ruling) {
        const voteId = getVoteId(disputeId, roundId)
        const winningRuling = await this.voting.getWinningOutcome(voteId)
        ruling = oppositeOutcome(winningRuling)
      }

      // appeal and move to confirm appeal period
      await this.court.createAppeal(disputeId, roundId, ruling, { from: appealMaker })
      await this.passTerms(this.appealTerms)
    }

    async confirmAppeal({ disputeId, roundId, appealTaker = undefined, ruling = undefined }) {
      // mint fee tokens for the appeal taker, if no taker was given pick the fifth account
      if (!appealTaker) appealTaker = await this._getAccount(4)
      const { confirmAppealDeposit } = await this.getAppealFees(disputeId, roundId)
      await this.mintAndApproveFeeTokens(appealTaker, this.court.address, confirmAppealDeposit)

      // use the opposite ruling the one appealed if no one was given
      if (!ruling) {
        const { appealedRuling } = await this.getAppeal(disputeId, roundId)
        ruling = oppositeOutcome(appealedRuling)
      }

      // confirm appeal and move to end of confirm appeal period
      await this.court.confirmAppeal(disputeId, roundId, ruling, { from: appealTaker })
      await this.passTerms(this.appealConfirmTerms)
    }

    async moveToFinalRound({ disputeId }) {
      for (let roundId = 0; roundId < this.maxRegularAppealRounds.toNumber(); roundId++) {
        const draftedJurors = await this.draft({ disputeId })
        await this.commit({ disputeId, roundId, voters: draftedJurors })
        await this.reveal({ disputeId, roundId, voters: draftedJurors })
        await this.appeal({ disputeId, roundId })
        await this.confirmAppeal({ disputeId, roundId })
      }
    }

    async deploy(params) {
      Object.assign(this, { ...DEFAULTS, ...params })
<<<<<<< HEAD
      if (!this.governor) this.governor = await this._getAccount(0)
      if (!this.controller) this.controller = await this.artifacts.require('Controller').new(this.governor, this.governor, this.governor)

      if (!this.feeToken) this.feeToken = await this.artifacts.require('ERC20Mock').new('Court Fee Token', 'CFT', 18)
      if (!this.jurorToken) this.jurorToken = await this.artifacts.require('ERC20Mock').new('Aragon Network Juror Token', 'ANJ', 18)

      if (!this.voting) this.voting = await this.artifacts.require('CRVoting').new(this.controller.address)
      if (!this.accounting) this.accounting = await this.artifacts.require('CourtAccounting').new(this.controller.address)

      if (!this.court) this.court = await this.artifacts.require('CourtMock').new(
        this.controller.address,
        this.termDuration,
        this.firstTermStartTime,
        this.maxJurorsPerDraftBatch,
        this.feeToken.address,
        [this.jurorFee, this.heartbeatFee, this.draftFee, this.settleFee],
        [this.commitTerms, this.revealTerms, this.appealTerms, this.appealConfirmTerms],
        [this.penaltyPct, this.finalRoundReduction],
        [this.firstRoundJurorsNumber, this.appealStepFactor, this.maxRegularAppealRounds],
        [this.appealCollateralFactor, this.appealConfirmCollateralFactor],
      )

      if (!this.jurorsRegistry) this.jurorsRegistry = await this.artifacts.require('JurorsRegistryMock').new(
        this.controller.address,
        this.jurorToken.address,
        this.jurorsMinActiveBalance,
        this.jurorsMinActiveBalance.mul(MAX_UINT64.div(this.finalRoundWeightPrecision)),
      )

      if (!this.subscriptions) this.subscriptions = await this.artifacts.require('SubscriptionsMock').new(
        this.controller.address,
        this.subscriptionPeriodDuration,
        this.feeToken.address,
        this.subscriptionFeeAmount,
        this.subscriptionPrePaymentPeriods,
        this.subscriptionLatePaymentPenaltyPct,
        this.subscriptionGovernorSharePct,
      )

      const ids = Object.values(MODULE_IDS)
      const implementations = [this.court, this.accounting, this.voting, this.jurorsRegistry, this.subscriptions].map(i => i.address)
      await this.controller.setModules(ids, implementations, { from: this.governor })

      const zeroTermStartTime = this.firstTermStartTime.sub(this.termDuration)
      await this.setTimestamp(zeroTermStartTime)

=======
      await this.controllerHelper.deploy(params)
      await this.controllerHelper.deployModules()
      const { controller, court, jurorsRegistry, voting, subscriptions, treasury, feeToken, jurorToken, governor } = this.controllerHelper
      Object.assign(this, { controller, court, jurorsRegistry, voting, subscriptions, treasury, feeToken, jurorToken, governor })
>>>>>>> cf538b97
      return this.court
    }

    async setTimestamp(timestamp) {
      await this.controllerHelper.setTimestamp(timestamp)
    }

    async increaseTimeInTerms(terms) {
      await this.controllerHelper.increaseTimeInTerms(terms)
    }

    async advanceBlocks(blocks) {
      await this.controllerHelper.advanceBlocks(blocks)
    }

    async setTerm(termId) {
      await this.controllerHelper.setTerm(termId)
    }

    async passTerms(terms) {
      await this.controllerHelper.passTerms(terms)
    }

    async passRealTerms(terms) {
      await this.controllerHelper.passRealTerms(terms)
    }

    async _getAccount(index) {
      const accounts = await this.web3.eth.getAccounts()
      return accounts[index]
    }
  }

  return {
    DISPUTE_STATES,
    ROUND_STATES,
    buildHelper: () => new CourtHelper(web3, artifacts),
  }
}<|MERGE_RESOLUTION|>--- conflicted
+++ resolved
@@ -22,41 +22,7 @@
 }
 
 module.exports = (web3, artifacts) => {
-<<<<<<< HEAD
-  const { advanceBlocks } = require('../helpers/blocks')(web3)
-
-  const DEFAULTS = {
-    termDuration:                       bn(ONE_DAY),     //  terms lasts one day
-    firstTermStartTime:                 bn(NEXT_WEEK),   //  first term starts one week after mocked timestamp
-    maxJurorsPerDraftBatch:             bn(10),          //  max numer of jurors drafted per batch
-    commitTerms:                        bn(1),           //  vote commits last 1 term
-    revealTerms:                        bn(1),           //  vote reveals last 1 term
-    appealTerms:                        bn(1),           //  appeals last 1 term
-    appealConfirmTerms:                 bn(1),           //  appeal confirmations last 1 term
-    jurorFee:                           bigExp(10, 18),  //  10 fee tokens for juror fees
-    heartbeatFee:                       bigExp(20, 18),  //  20 fee tokens for heartbeat fees
-    draftFee:                           bigExp(30, 18),  //  30 fee tokens for draft fees
-    settleFee:                          bigExp(40, 18),  //  40 fee tokens for settle fees
-    penaltyPct:                         bn(100),         //  1% (1/10,000)
-    finalRoundReduction:                bn(3300),        //  33% (1/10,000)
-    firstRoundJurorsNumber:             bn(3),           //  disputes start with 3 jurors
-    appealStepFactor:                   bn(3),           //  each time a new appeal occurs, the amount of jurors to be drafted will be incremented 3 times
-    maxRegularAppealRounds:             bn(2),           //  there can be up to 2 appeals in total per dispute
-    appealCollateralFactor:             bn(2),           //  multiple of juror fees required to appeal a preliminary ruling
-    appealConfirmCollateralFactor:      bn(3),           //  multiple of juror fees required to confirm appeal
-    jurorsMinActiveBalance:             bigExp(100, 18), //  100 ANJ is the minimum balance jurors must activate to participate in the Court
-    finalRoundWeightPrecision:          bn(1000),        //  use to improve division rounding for final round maths
-
-    subscriptionPeriodDuration:         bn(10),          //  each subscription period lasts 10 terms
-    subscriptionFeeAmount:              bigExp(100, 18), //  100 fee tokens per subscription period
-    subscriptionPrePaymentPeriods:      bn(15),          //  15 subscription pre payment period
-    subscriptionResumePrePaidPeriods:   bn(10),          //  10 pre-paid periods when resuming activity
-    subscriptionLatePaymentPenaltyPct:  bn(0),           //  none subscription late payment penalties
-    subscriptionGovernorSharePct:       bn(0),           //  none subscription governor shares
-  }
-=======
   const { DEFAULTS, buildHelper } = require('./controller')(web3, artifacts)
->>>>>>> cf538b97
 
   class CourtHelper {
     constructor(web3, artifacts) {
@@ -297,59 +263,10 @@
 
     async deploy(params) {
       Object.assign(this, { ...DEFAULTS, ...params })
-<<<<<<< HEAD
-      if (!this.governor) this.governor = await this._getAccount(0)
-      if (!this.controller) this.controller = await this.artifacts.require('Controller').new(this.governor, this.governor, this.governor)
-
-      if (!this.feeToken) this.feeToken = await this.artifacts.require('ERC20Mock').new('Court Fee Token', 'CFT', 18)
-      if (!this.jurorToken) this.jurorToken = await this.artifacts.require('ERC20Mock').new('Aragon Network Juror Token', 'ANJ', 18)
-
-      if (!this.voting) this.voting = await this.artifacts.require('CRVoting').new(this.controller.address)
-      if (!this.accounting) this.accounting = await this.artifacts.require('CourtAccounting').new(this.controller.address)
-
-      if (!this.court) this.court = await this.artifacts.require('CourtMock').new(
-        this.controller.address,
-        this.termDuration,
-        this.firstTermStartTime,
-        this.maxJurorsPerDraftBatch,
-        this.feeToken.address,
-        [this.jurorFee, this.heartbeatFee, this.draftFee, this.settleFee],
-        [this.commitTerms, this.revealTerms, this.appealTerms, this.appealConfirmTerms],
-        [this.penaltyPct, this.finalRoundReduction],
-        [this.firstRoundJurorsNumber, this.appealStepFactor, this.maxRegularAppealRounds],
-        [this.appealCollateralFactor, this.appealConfirmCollateralFactor],
-      )
-
-      if (!this.jurorsRegistry) this.jurorsRegistry = await this.artifacts.require('JurorsRegistryMock').new(
-        this.controller.address,
-        this.jurorToken.address,
-        this.jurorsMinActiveBalance,
-        this.jurorsMinActiveBalance.mul(MAX_UINT64.div(this.finalRoundWeightPrecision)),
-      )
-
-      if (!this.subscriptions) this.subscriptions = await this.artifacts.require('SubscriptionsMock').new(
-        this.controller.address,
-        this.subscriptionPeriodDuration,
-        this.feeToken.address,
-        this.subscriptionFeeAmount,
-        this.subscriptionPrePaymentPeriods,
-        this.subscriptionLatePaymentPenaltyPct,
-        this.subscriptionGovernorSharePct,
-      )
-
-      const ids = Object.values(MODULE_IDS)
-      const implementations = [this.court, this.accounting, this.voting, this.jurorsRegistry, this.subscriptions].map(i => i.address)
-      await this.controller.setModules(ids, implementations, { from: this.governor })
-
-      const zeroTermStartTime = this.firstTermStartTime.sub(this.termDuration)
-      await this.setTimestamp(zeroTermStartTime)
-
-=======
       await this.controllerHelper.deploy(params)
       await this.controllerHelper.deployModules()
       const { controller, court, jurorsRegistry, voting, subscriptions, treasury, feeToken, jurorToken, governor } = this.controllerHelper
       Object.assign(this, { controller, court, jurorsRegistry, voting, subscriptions, treasury, feeToken, jurorToken, governor })
->>>>>>> cf538b97
       return this.court
     }
 
