pragma solidity ^0.5.8;

// Inspired by: Kleros.sol https://github.com/kleros/kleros @ 7281e69
import "@aragon/os/contracts/lib/token/ERC20.sol";
import "@aragon/os/contracts/common/SafeERC20.sol";
import "@aragon/os/contracts/lib/math/SafeMath.sol";
import "@aragon/os/contracts/lib/math/SafeMath64.sol";
import "@aragon/os/contracts/common/Uint256Helpers.sol";
import "@aragon/os/contracts/common/TimeHelpers.sol";

import "./IAccounting.sol";
import "../lib/PctHelpers.sol";
import "../voting/ICRVoting.sol";
import "../voting/ICRVotingOwner.sol";
import "../arbitration/IArbitrable.sol";
import "../registry/IJurorsRegistry.sol";
import "../registry/IJurorsRegistryOwner.sol";
import "../subscriptions/ISubscriptions.sol";
import "../subscriptions/ISubscriptionsOwner.sol";


contract Court is IJurorsRegistryOwner, ICRVotingOwner, ISubscriptionsOwner, TimeHelpers {
    using SafeERC20 for ERC20;
    using SafeMath for uint256;
    using SafeMath64 for uint64;
    using PctHelpers for uint256;
    using Uint256Helpers for uint256;

    string private constant ERROR_BAD_SENDER = "CT_BAD_SENDER";
    // Configs-related error messages
    string private constant ERROR_TERM_DURATION_TOO_LONG = "CT_TERM_DURATION_TOO_LONG";
    string private constant ERROR_BAD_FIRST_TERM_START_TIME = "CT_BAD_FIRST_TERM_START_TIME";
    string private constant ERROR_TOO_OLD_TERM = "CT_TOO_OLD_TERM";
<<<<<<< HEAD
    string private constant ERROR_CONFIG_PERIOD_ZERO_TERMS = "CT_CONFIG_PERIOD_0";
    string private constant ERROR_CONFIG_PERIOD_MAX_TERMS = "CT_CONFIG_PERIOD_MAX";
=======
    string private constant ERROR_CONFIG_PERIOD = "CT_CONFIG_PERIOD";
>>>>>>> 1723ab02
    string private constant ERROR_INVALID_PENALTY_PCT = "CT_INVALID_PENALTY_PCT";
    string private constant ERROR_BAD_INITIAL_JURORS = "CT_BAD_INITIAL_JURORS";
    string private constant ERROR_BAD_APEAL_STEP_FACTOR = "CT_BAD_APEAL_STEP_FACTOR";
    string private constant ERROR_INVALID_MAX_APPEAL_ROUNDS = "CT_INVALID_MAX_APPEAL_ROUNDS";
    string private constant ERROR_INVALID_PERIOD_DURATION = "CT_INVALID_PERIOD_DURATION";
    string private constant ERROR_INVALID_GOVERNANCE_SHARE = "CT_INVALID_GOVERNANCE_SHARE";
    string private constant ERROR_INVALID_LATE_PAYMENT_PENALTY = "CT_INVALID_LATE_PAYMENT_PENALTY";
    string private constant ERROR_ZERO_COLLATERAL_FACTOR = "CT_0_COLLATERAL_FACTOR";

    // Terms-related error messages
    string private constant ERROR_TERM_OUTDATED = "CT_TERM_OUTDATED";
    string private constant ERROR_TOO_MANY_TRANSITIONS = "CT_TOO_MANY_TRANSITIONS";
    string private constant ERROR_INVALID_TRANSITION_TERMS = "CT_INVALID_TRANSITION_TERMS";
    string private constant ERROR_TERM_RANDOMNESS_NOT_YET = "CT_TERM_RANDOMNESS_NOT_YET";
    string private constant ERROR_TERM_DOES_NOT_EXIST = "CT_TERM_DOES_NOT_EXIST";
    string private constant ERROR_TERM_RANDOMNESS_NOT_AVAILABLE = "CT_TERM_RANDOMNESS_NOT_AVAILABLE";

    // Disputes-related error messages
    string private constant ERROR_DISPUTE_DOES_NOT_EXIST = "CT_DISPUTE_DOES_NOT_EXIST";
    string private constant ERROR_INVALID_DISPUTE_STATE = "CT_INVALID_DISPUTE_STATE";
    string private constant ERROR_INVALID_RULING_OPTIONS = "CT_INVALID_RULING_OPTIONS";
    string private constant ERROR_SUBSCRIPTION_NOT_PAID = "CT_SUBSCRIPTION_NOT_PAID";
    string private constant ERROR_DEPOSIT_FAILED = "CT_DEPOSIT_FAILED";

    // Rounds-related error messages
    string private constant ERROR_ROUND_IS_FINAL = "CT_ROUND_IS_FINAL";
    string private constant ERROR_ROUND_DOES_NOT_EXIST = "CT_ROUND_DOES_NOT_EXIST";
    string private constant ERROR_INVALID_ADJUDICATION_STATE = "CT_INVALID_ADJUDICATION_STATE";
    string private constant ERROR_ROUND_ALREADY_DRAFTED = "CT_ROUND_ALREADY_DRAFTED";
    string private constant ERROR_ROUND_NOT_DRAFT_TERM = "CT_ROUND_NOT_DRAFT_TERM";
    string private constant ERROR_ROUND_NOT_APPEALED = "CT_ROUND_NOT_APPEALED";
    string private constant ERROR_INVALID_APPEAL_RULING = "CT_INVALID_APPEAL_RULING";

    // Settlements-related error messages
    string private constant ERROR_PREV_ROUND_NOT_SETTLED = "CT_PREVIOUS_ROUND_NOT_SETTLED";
    string private constant ERROR_ROUND_ALREADY_SETTLED = "CT_ROUND_ALREADY_SETTLED";
    string private constant ERROR_ROUND_NOT_SETTLED = "CT_ROUND_PENALTIES_NOT_SETTLED";
    string private constant ERROR_JUROR_ALREADY_REWARDED = "CT_JUROR_ALREADY_REWARDED";
    string private constant ERROR_WONT_REWARD_NON_VOTER_JUROR = "CT_WONT_REWARD_NON_VOTER_JUROR";
    string private constant ERROR_WONT_REWARD_INCOHERENT_JUROR = "CT_WONT_REWARD_INCOHERENT_JUROR";
    string private constant ERROR_NO_COHERENT_JURORS = "CT_NO_COHERENT_JURORS";
    string private constant ERROR_ROUND_APPEAL_ALREADY_SETTLED = "CT_APPEAL_ALREADY_SETTLED";

    // Maximum number of term transitions a callee may have to assume in order to call certain functions that require the Court being up-to-date
    uint64 internal constant MAX_AUTO_TERM_TRANSITIONS_ALLOWED = 1;

    // Minimum possible rulings for a dispute
    uint8 internal constant MIN_RULING_OPTIONS = 2;

    // Maximum possible rulings for a dispute, equal to minimum limit
    uint8 internal constant MAX_RULING_OPTIONS = MIN_RULING_OPTIONS;

    // Cap the max number of regular appeal rounds
    uint256 internal constant MAX_REGULAR_APPEAL_ROUNDS_LIMIT = 10;

    // Precision factor used to improve rounding when computing weights for the final round
    uint256 internal constant FINAL_ROUND_WEIGHT_PRECISION = 1000;

<<<<<<< HEAD
    // Max for termDuration (in seconds)
    uint64 internal constant ONE_YEAR = 31536000;

    // Max number of terms for rond state durations (if terms were 1h, this would be a year)
    uint64 internal constant MAX_STATE_DURATION = 8670;
=======
    // Max for termDuration
    uint64 internal constant MAX_TERM_DURATION = 365 days;

    // Max time until first term starts since contract is deployed
    uint64 internal constant MAX_FIRST_TERM_DELAY_PERIOD = 2 * MAX_TERM_DURATION;

    // Max number of terms that each of the different adjudication states can last (if lasted 1h, this would be a year)
    uint64 internal constant MAX_ADJ_STATE_DURATION = 8670;
>>>>>>> 1723ab02

    enum DisputeState {
        PreDraft,
        Adjudicating,
        Executed
    }

    enum AdjudicationState {
        Invalid,
        Committing,
        Revealing,
        Appealing,
        ConfirmingAppeal,
        Ended
    }

    /**
    * TODO: document
    */
    struct FeesConfig {
        // Fee structure
        ERC20 token;                   // ERC20 token to be used for the fees of the Court
        uint256 jurorFee;              // Amount of tokens paid to draft a juror to adjudicate a dispute
        uint256 heartbeatFee;          // Amount of tokens paid per dispute to cover the term transitions costs of the draft term
        uint256 draftFee;              // Amount of tokens paid per round to cover the costs of drafting jurors
        uint256 settleFee;             // Amount of tokens paid per round to cover the costs of slashing jurors
    }

    // Dispute config
    struct DisputesConfig {
        uint64 commitTerms;            // Committing period duration in terms
        uint64 revealTerms;            // Revealing period duration in terms
        uint64 appealTerms;            // Appealing period duration in terms
        uint64 appealConfirmTerms;     // Confirmation appeal period duration in terms
        uint16 penaltyPct;             // Per ten thousand that will be used to compute the tokens to be locked for drafted jurors (‱ - 1/10,000)
        uint16 finalRoundReduction;    // Per ten thousand of reduction applied for final appeal round (‱ - 1/10,000)
        uint64 firstRoundJurorsNumber; // Number of jurors drafted on first round
        uint64 appealStepFactor;       // Factor in which the jurors number is increased on each appeal
        uint256 maxRegularAppealRounds; // Before the final appeal
        uint256 appealCollateralFactor; // Multiple of juror fees required to appeal a preliminary ruling
        uint256 appealConfirmCollateralFactor; // Multiple of juror fees required to confirm appeal
    }

    struct CourtConfig {
        FeesConfig fees;
        DisputesConfig disputes;
    }

    struct Term {
        uint64 startTime;              // Timestamp when the term started
        uint64 dependingDrafts;        // Adjudication rounds pegged to this term for randomness
        uint64 courtConfigId;          // Fee structure for this term (index in courtConfigs array)
        uint64 randomnessBN;           // Block number for entropy
        bytes32 randomness;            // Entropy from randomnessBN block hash
    }

    struct Dispute {
        IArbitrable subject;           // Arbitrable associated to a dispute
        uint8 possibleRulings;         // Number of possible rulings jurors can vote for each dispute
        uint8 finalRuling;             // Winning ruling of a dispute
        DisputeState state;            // State of a dispute: pre-draft, adjudicating, or executed
        AdjudicationRound[] rounds;    // List of rounds for each dispute
    }

    struct AdjudicationRound {
        uint64 draftTermId;            // Term from which the jurors of a round can be drafted
        uint64 jurorsNumber;           // Number of jurors drafted for a round
        address triggeredBy;           // Address that triggered a round
        bool settledPenalties;         // Whether or not penalties have been settled for a round
        uint256 jurorFees;             // Total amount of fees to be distributed between the winning jurors of a round
        address[] jurors;              // List of jurors drafted for a round
        mapping (address => JurorState) jurorsStates; // List of states for each drafted juror indexed by address
        uint64 delayedTerms;           // Number of terms a round was delayed based on its requested draft term id
        uint64 selectedJurors;         // Number of jurors selected for a round, to allow drafts to be batched
        uint64 coherentJurors;         // Number of drafted jurors that voted in favor of the dispute final ruling
        uint64 settledJurors;          // Number of jurors whose rewards were already settled
        uint256 collectedTokens;       // Total amount of tokens collected from losing jurors
        Appeal appeal;                 // Appeal-related information of a round
    }

    struct JurorState {
        uint64 weight;                 // Weight computed for a juror on a round
        bool rewarded;                 // Whether or not a drafted juror was rewarded
    }

    struct Appeal {
        address maker;                 // Address of the appealer
        uint8 appealedRuling;          // Ruling appealing in favor of
        address taker;                 // Address of the one confirming an appeal
        uint8 opposedRuling;           // Ruling opposed to an appeal
        bool settled;                  // Whether or not an appeal has been settled
    }

    struct NextRoundDetails {
        uint64 nextRoundStartTerm;     // Term id from which the next round will start
        uint64 nextRoundJurorsNumber;  // Jurors number for the next round
        DisputeState newDisputeState;  // New state for the dispute associated to the given round after the appeal
        ERC20 feeToken;                // ERC20 token used for the next round fees
        uint256 totalFees;             // Total amount of fees to be distributed between the winning jurors of the next round
        uint256 jurorFees;             // Total amount of fees for a regular round at the given term
        uint256 appealDeposit;         // Amount to be deposit of fees for a regular round at the given term
        uint256 confirmAppealDeposit;  // Total amount of fees for a regular round at the given term
    }

    // Duration in seconds for each term of the Court
    uint64 public termDuration;

    // Registry of jurors participating in the Court
    IJurorsRegistry internal jurorsRegistry;

    // Accounting contract handling the assets of the Court
    IAccounting internal accounting;

    // Commit-Reveal voting instance to be used by jurors to vote for the disputes handled by the Court
    ICRVoting internal voting;

    // Court subscriptions registry
    ISubscriptions internal subscriptions;

    // Governor of the court, address allowed to change the Court configs
    // TODO: consider using aOS' ACL
    address internal governor;

    // List of all the configs used in the Court
    CourtConfig[] internal courtConfigs;

    // Future term id in which a config change has been scheduled
    uint64 public configChangeTermId;

    // Last ensured term id
    uint64 internal termId;

    // List of Court terms indexed by id
    mapping (uint64 => Term) internal terms;

    // List of all the disputes created in the Court
    Dispute[] internal disputes;

    event NewTerm(uint64 termId, address indexed heartbeatSender);
    event NewCourtConfig(uint64 fromTermId, uint64 courtConfigId);
    event DisputeStateChanged(uint256 indexed disputeId, DisputeState indexed state);
    event NewDispute(uint256 indexed disputeId, address indexed subject, uint64 indexed draftTermId, uint64 jurorsNumber);
    event RulingAppealed(uint256 indexed disputeId, uint256 indexed roundId, uint8 ruling);
    event RulingAppealConfirmed(uint256 indexed disputeId, uint256 indexed roundId, uint64 indexed draftTermId, uint256 jurorsNumber);
    event RulingExecuted(uint256 indexed disputeId, uint8 indexed ruling);
    event PenaltiesSettled(uint256 indexed disputeId, uint256 indexed roundId, uint256 collectedTokens);
    event RewardSettled(uint256 indexed disputeId, uint256 indexed roundId, address juror);
    event AppealDepositSettled(uint256 indexed disputeId, uint256 indexed roundId);

    /**
    * @dev Ensure the msg.sender is the CR Voting module
    */
    modifier only(address _allowed) {
        require(msg.sender == _allowed, ERROR_BAD_SENDER);
        _;
    }

    /**
    * @dev Ensure the current term of the Court. If the Court term is outdated by one term it will be updated. Note that this function only
    *      allows updating the Court by one term, if more terms are required, users will have to call the heartbeat function manually.
    */
    modifier ensureTerm {
        _ensureTerm();
        _;
    }

    /**
    * @param _termDuration Duration in seconds per term (recommended 1 hour)
    * @param _tokens Array containing:
    *        _jurorToken Address of the juror work token contract.
    *        _feeToken Address of the token contract that is used to pay for fees.
    * @param _jurorsRegistry Address of the JurorsRegistry component of the Court
    * @param _voting Address of the Commit Reveal Voting contract.
    * @param _fees Array containing:
    *        _jurorFee The amount of _feeToken that is paid per juror per dispute
    *        _heartbeatFee The amount of _feeToken per dispute to cover maintenance costs.
    *        _draftFee The amount of _feeToken per juror to cover the drafting cost.
    *        _settleFee The amount of _feeToken per juror to cover round settlement cost.
    * @param _governor Address of the governor contract.
    * @param _firstTermStartTime Timestamp in seconds when the court will open (to give time for juror onboarding)
    * @param _minJurorsActiveBalance Minimum amount of juror tokens that can be activated
    * @param _roundStateDurations Array containing the durations in terms of the different phases of a dispute,
    *        in this order: commit, reveal, appeal and appeal confirm
    * @param _pcts Array containing:
    *        _penaltyPct ‱ of minJurorsActiveBalance that can be slashed (1/10,000)
    *        _finalRoundReduction ‱ of fee reduction for the last appeal round (1/10,000)
    * @param _roundParams Array containing params for rounds:
    *        _firstRoundJurorsNumber Number of jurors to be drafted for the first round of disputes
    *        _appealStepFactor Increasing factor for the number of jurors of each round of a dispute
    *        _maxRegularAppealRounds Number of regular appeal rounds before the final round is triggered
    * @param _appealCollateralParams Array containing params for appeal collateral:
    *        _appealCollateralFactor Multiple of juror fees required to appeal a preliminary ruling
    *        _appealConfirmCollateralFactor Multiple of juror fees required to confirm appeal
    * @param _subscriptionParams Array containing params for Subscriptions:
    *        _periodDuration Length of Subscription periods
    *        _feeAmount Amount of periodic fees
    *        _prePaymentPeriods Max number of payments that can be done in advance
    *        _resumePrePaidPeriods Number of periods to be paid in advance when resuming a subscription activity
    *        _latePaymentPenaltyPct Penalty for not paying on time
    *        _governorSharePct Share of paid fees that goes to governor
    */
    constructor(
        uint64 _termDuration,
        ERC20[2] memory _tokens, // _jurorToken, _feeToken
        IJurorsRegistry _jurorsRegistry,
        IAccounting _accounting,
        ICRVoting _voting,
        ISubscriptions _subscriptions,
        uint256[4] memory _fees, // _jurorFee, _heartbeatFee, _draftFee, _settleFee
        address _governor,
        uint64 _firstTermStartTime,
        uint256 _minJurorsActiveBalance,
        uint64[4] memory _roundStateDurations,
        uint16[2] memory _pcts, //_penaltyPct, _finalRoundReduction
        uint64[3] memory _roundParams, // _firstRoundJurorsNumber, _appealStepFactor, _maxRegularAppealRounds
        uint256[2] memory _appealCollateralParams, // _appealCollateralFactor, _appealConfirmCollateralFactor
        uint256[6] memory _subscriptionParams // _periodDuration, _feeAmount, _prePaymentPeriods, _resumePrePaidPeriods, _latePaymentPenaltyPct, _governorSharePct
    ) public {
        // This seems reasonable enough, and this way we avoid using SafeMath for termDurarion
<<<<<<< HEAD
        require(_termDuration < ONE_YEAR, ERROR_TERM_DURATION_TOO_LONG);
        require(
            _firstTermStartTime >= getTimestamp64() + _termDuration && _firstTermStartTime <= getTimestamp64() + 2 * ONE_YEAR,
=======
        require(_termDuration < MAX_TERM_DURATION, ERROR_TERM_DURATION_TOO_LONG);
        require(
            _firstTermStartTime >= getTimestamp64() + _termDuration && _firstTermStartTime <= getTimestamp64() + MAX_FIRST_TERM_DELAY_PERIOD,
>>>>>>> 1723ab02
            ERROR_BAD_FIRST_TERM_START_TIME
        );

        termDuration = _termDuration;
        jurorsRegistry = _jurorsRegistry;
        accounting = _accounting;
        voting = _voting;
        subscriptions = _subscriptions;
        governor = _governor;

        //                                  _jurorToken
        _initJurorsRegistry(_jurorsRegistry, _tokens[0], _minJurorsActiveBalance);
        accounting.init(address(this));
        voting.init(ICRVotingOwner(this));
        //                 _jurorToken
        _initSubscriptions(_tokens[0], _subscriptionParams);

        // No need for SafeMath: checked above
        terms[0].startTime = _firstTermStartTime - _termDuration;
        courtConfigs.length = 1; // leave index 0 empty
        _setCourtConfig(
            0, // term id zero
            _tokens[1], // _feeToken
            _fees,
            _roundStateDurations,
            _pcts,
            _roundParams,
            _appealCollateralParams
        );
    }

    /**
    * @notice Change Court configuration params
    * @param _termId Term which the config will be effective at
    * @param _feeToken Address of the token contract that is used to pay for fees.
    * @param _fees Array containing:
    *        _jurorFee The amount of _feeToken that is paid per juror per dispute
    *        _heartbeatFee The amount of _feeToken per dispute to cover maintenance costs.
    *        _draftFee The amount of _feeToken per juror to cover the drafting cost.
    *        _settleFee The amount of _feeToken per juror to cover round settlement cost.
    * @param _roundStateDurations Array containing the durations in terms of the different phases of a dispute,
    *        in this order: commit, reveal, appeal and appeal confirm
    * @param _pcts Array containing:
    *        _penaltyPct ‱ of minJurorsActiveBalance that can be slashed (1/10,000)
    *        _finalRoundReduction ‱ of fee reduction for the last appeal round (1/10,000)
    * @param _roundParams Array containing params for rounds:
    *        _firstRoundJurorsNumber Number of jurors to be drafted for the first round of disputes
    *        _appealStepFactor Increasing factor for the number of jurors of each round of a dispute
    *        _maxRegularAppealRounds Number of regular appeal rounds before the final round is triggered
    * @param _appealCollateralParams Array containing params for appeal collateral:
    *        _appealCollateralFactor Multiple of juror fees required to appeal a preliminary ruling
    *        _appealConfirmCollateralFactor Multiple of juror fees required to confirm appeal
    */
    function setCourtConfig(
        uint64 _termId,
        ERC20 _feeToken,
        uint256[4] calldata _fees, // _jurorFee, _heartbeatFee, _draftFee, _settleFee
        uint64[4] calldata _roundStateDurations,
        uint16[2] calldata _pcts, //_penaltyPct, _finalRoundReduction
        uint64[3] calldata _roundParams, // _firstRoundJurorsNumber, _appealStepFactor, _maxRegularAppealRounds
        uint256[2] calldata _appealCollateralParams // _appealCollateralFactor, _appealConfirmCollateralFactor
    )
        external
        only(governor)
    {
        _setCourtConfig(_termId, _feeToken, _fees, _roundStateDurations, _pcts, _roundParams, _appealCollateralParams);
    }

    /**
    * @notice Create a dispute over `_subject` with `_possibleRulings` possible rulings in next term
    * @dev Create a dispute to be drafted in a future term
    * @param _subject Arbitrable subject being disputed
    * @param _possibleRulings Number of possible rulings allowed for the drafted jurors to vote on the dispute
    * @return Dispute identification number
    */
    function createDispute(IArbitrable _subject, uint8 _possibleRulings) external ensureTerm returns (uint256) {
        // TODO: Limit the min amount of terms before drafting (to allow for evidence submission)
        // TODO: ERC165 check that _subject conforms to the Arbitrable interface
        // TODO: require(address(_subject) == msg.sender, ERROR_INVALID_DISPUTE_CREATOR);
        require(subscriptions.isUpToDate(address(_subject)), ERROR_SUBSCRIPTION_NOT_PAID);
        require(_possibleRulings >= MIN_RULING_OPTIONS && _possibleRulings <= MAX_RULING_OPTIONS, ERROR_INVALID_RULING_OPTIONS);

        // Create the dispute
        uint64 draftTermId = termId + 1;
        uint256 disputeId = disputes.length++;
        Dispute storage dispute = disputes[disputeId];
        dispute.subject = _subject;
        dispute.possibleRulings = _possibleRulings;
        CourtConfig storage config = _getConfigAt(draftTermId);
        uint64 jurorsNumber = config.disputes.firstRoundJurorsNumber;
        emit NewDispute(disputeId, address(_subject), draftTermId, jurorsNumber);

        // Create first adjudication round of the dispute
        (ERC20 feeToken, uint256 jurorFees, uint256 totalFees) = _getRegularRoundFees(config, jurorsNumber);
        _createRound(disputeId, DisputeState.PreDraft, draftTermId, jurorsNumber, jurorFees);

        // Pay round fees and return dispute id
        _depositSenderAmount(feeToken, totalFees);
        return disputeId;
    }

    /**
     * @notice Draft jurors for the next round of dispute #`_disputeId`
     * @param _disputeId Identification number of the dispute to be drafted
     * @param _maxJurorsToBeDrafted Max number of jurors to be drafted, it will be capped to the requested number of jurors of the dispute
     */
    function draft(uint256 _disputeId, uint64 _maxJurorsToBeDrafted) external {
        disputeExists(_disputeId);
        // Drafts can only be computed when the Court is up-to-date. Note that forcing a term transition won't work since the term randomness
        // is always based on the next term which means it won't be available anyway.
        uint64 requiredTransitions = _neededTermTransitions();
        require(uint256(requiredTransitions) == 0, ERROR_TERM_OUTDATED);

        // Ensure dispute has not been drafted yet
        Dispute storage dispute = disputes[_disputeId];
        require(dispute.state == DisputeState.PreDraft, ERROR_ROUND_ALREADY_DRAFTED);

        // Ensure round can be drafted in the current term
        AdjudicationRound storage round = dispute.rounds[dispute.rounds.length - 1];
        uint64 requestedDraftTermId = round.draftTermId;
        uint64 currentTermId = termId;
        require(requestedDraftTermId <= currentTermId, ERROR_ROUND_NOT_DRAFT_TERM);

        // Ensure current term randomness can be ensured for the current block number
        Term storage draftTerm = terms[currentTermId];
        _ensureTermRandomness(draftTerm);

        // Draft the min number of jurors between the one requested by the sender and the one requested by the disputer
        uint64 jurorsNumber = round.jurorsNumber;
        uint64 selectedJurors = round.selectedJurors;
        // No need for SafeMath: selectedJurors is set in `_draft` function, by adding to it `requestedJurors`. The line below prevents underflow
        uint64 jurorsToBeDrafted = jurorsNumber - selectedJurors;
        uint64 requestedJurors = jurorsToBeDrafted < _maxJurorsToBeDrafted ? jurorsToBeDrafted : _maxJurorsToBeDrafted;

        // Draft jurors for the given dispute and reimburse fees
        CourtConfig storage config = _getDisputeConfig(dispute);
        bool draftEnded = _draft(_disputeId, round, jurorsNumber, selectedJurors, requestedJurors, draftTerm, config);
        accounting.assign(config.fees.token, msg.sender, config.fees.draftFee.mul(requestedJurors));

        // If the drafting is over, update its state
        if (draftEnded) {
            // Note that we can avoid using SafeMath here since we already ensured `termId` is greater than or equal to `round.draftTermId`
            round.delayedTerms = currentTermId - requestedDraftTermId;
            dispute.state = DisputeState.Adjudicating;
            emit DisputeStateChanged(_disputeId, dispute.state);
        }
    }

    /**
    * @notice Appeal round #`_roundId` of dispute #`_disputeId` in favor of ruling `_ruling`
    * @param _disputeId Identification number of the dispute being appealed
    * @param _roundId Identification number of the dispute round being appealed
    * @param _ruling Ruling appealing a dispute round in favor of
    */
    function createAppeal(uint256 _disputeId, uint256 _roundId, uint8 _ruling) external ensureTerm {
        disputeExists(_disputeId);
        // Ensure given round can be appealed. Note that if there was a final appeal the adjudication state will be 'Ended'.
        Dispute storage dispute = disputes[_disputeId];
        _checkAdjudicationState(dispute, _roundId, AdjudicationState.Appealing);

        // Ensure that the ruling being appealed in favor of is valid and different from the current winning ruling
        uint256 voteId = _getVoteId(_disputeId, _roundId);
        uint8 roundWinningRuling = voting.getWinningOutcome(voteId);
        require(roundWinningRuling != _ruling && voting.isValidOutcome(voteId, _ruling), ERROR_INVALID_APPEAL_RULING);

        // Update round appeal state
        AdjudicationRound storage round = dispute.rounds[_roundId];
        Appeal storage appeal = round.appeal;
        appeal.maker = msg.sender;
        appeal.appealedRuling = _ruling;
        emit RulingAppealed(_disputeId, _roundId, _ruling);

        // Pay appeal deposit
        NextRoundDetails memory nextRound = _getNextRoundDetails(dispute, round, _roundId);
        _depositSenderAmount(nextRound.feeToken, nextRound.appealDeposit);
    }

    /**
    * @notice Confirm appeal for round #`_roundId` of dispute #`_disputeId` in favor of ruling `_ruling`
    * @param _disputeId Identification number of the dispute confirming an appeal of
    * @param _roundId Identification number of the dispute round confirming an appeal of
    * @param _ruling Ruling being confirmed against a dispute round appeal
    */
    function confirmAppeal(uint256 _disputeId, uint256 _roundId, uint8 _ruling) external ensureTerm {
        // TODO: ensure dispute exists
        // Ensure given round is appealed and can be confirmed. Note that if there was a final appeal the adjudication state will be 'Ended'.
        Dispute storage dispute = disputes[_disputeId];
        _checkAdjudicationState(dispute, _roundId, AdjudicationState.ConfirmingAppeal);

        // Ensure that the ruling being confirmed in favor of is valid and different from the appealed ruling
        AdjudicationRound storage round = dispute.rounds[_roundId];
        Appeal storage appeal = round.appeal;
        uint256 voteId = _getVoteId(_disputeId, _roundId);
        require(appeal.appealedRuling != _ruling && voting.isValidOutcome(voteId, _ruling), ERROR_INVALID_APPEAL_RULING);

        // Create a new adjudication round for the dispute
        NextRoundDetails memory nextRound = _getNextRoundDetails(dispute, round, _roundId);
        uint64 nextRoundStartTerm = nextRound.nextRoundStartTerm;
        uint64 nextRoundJurorsNumber = nextRound.nextRoundJurorsNumber;
        DisputeState newDisputeState = nextRound.newDisputeState;
        uint256 jurorFees = nextRound.jurorFees;
        uint256 newRoundId = _createRound(_disputeId, newDisputeState, nextRoundStartTerm, nextRoundJurorsNumber, jurorFees);

        // Update previous round appeal state
        appeal.taker = msg.sender;
        appeal.opposedRuling = _ruling;
        emit RulingAppealConfirmed(_disputeId, newRoundId, nextRoundStartTerm, nextRoundJurorsNumber);

        // Pay appeal confirm deposit
        _depositSenderAmount(nextRound.feeToken, nextRound.confirmAppealDeposit);
    }

    /**
    * @notice Execute the arbitrable associated to dispute #`_disputeId` based on its final ruling
    * @param _disputeId Identification number of the dispute to be executed
    */
    function executeRuling(uint256 _disputeId) external ensureTerm {
        disputeExists(_disputeId);
        Dispute storage dispute = disputes[_disputeId];
        require(dispute.state != DisputeState.Executed, ERROR_INVALID_DISPUTE_STATE);

        uint8 finalRuling = _ensureFinalRuling(_disputeId);
        dispute.state = DisputeState.Executed;
        dispute.subject.rule(_disputeId, uint256(finalRuling));
        emit RulingExecuted(_disputeId, finalRuling);
    }

    /**
    * @notice Settle penalties for round #`_roundId` of dispute #`_disputeId`
    * @dev In case of a regular round, all the drafted jurors that didn't vote in favor of the final ruling of the given dispute will be slashed.
    *      For final rounds, jurors are slashed when voting, thus it will considered these rounds settled at once. Rewards have to be manually
    *      claimed through `settleReward` which will return pre-slashed tokens for the winning jurors of a final round as well.
    * @param _disputeId Identification number of the dispute to settle penalties for
    * @param _roundId Identification number of the dispute round to settle penalties for
    * @param _jurorsToSettle Maximum number of jurors to be slashed in this call. It can be set to zero to slash all the losing jurors of the
    *        given round. This argument is only used when settling regular rounds.
    */
    function settlePenalties(uint256 _disputeId, uint256 _roundId, uint256 _jurorsToSettle) external ensureTerm {
        // TODO: ensure round exists
        // Enforce that rounds are settled in order to avoid one round without incentive to settle. Even if there is a settleFee
        // it may not be big enough and all jurors in the round could be slashed.
        bool isFirstRound = _roundId == 0;
        Dispute storage dispute = disputes[_disputeId];
        require(isFirstRound || dispute.rounds[_roundId - 1].settledPenalties, ERROR_PREV_ROUND_NOT_SETTLED);

        // Ensure given round has not been settled yet
        AdjudicationRound storage round = dispute.rounds[_roundId];
        require(!round.settledPenalties, ERROR_ROUND_ALREADY_SETTLED);

        // Set the number of jurors that voted in favor of the final ruling if we haven't started settling yet
        uint8 finalRuling = _ensureFinalRuling(_disputeId);
        uint256 voteId = _getVoteId(_disputeId, _roundId);
        if (round.settledJurors == 0) {
            // Note that we are safe to cast the tally of a ruling to uint64 since the highest value a ruling can have is
            // `jurorsNumbers` for regular rounds or total active balance of the registry for final rounds, and both are
            // ensured to fit in uint64
            round.coherentJurors = uint64(voting.getOutcomeTally(voteId, finalRuling));
        }

        CourtConfig storage config = _getDisputeConfig(dispute);
        if (_isRegularRound(_roundId, config)) {
            // For regular appeal rounds we compute the amount of locked tokens that needs to get burned in batches.
            // The callers of this function will get rewarded in this case.
            uint256 jurorsSettled = _settleRegularRoundPenalties(round, voteId, finalRuling, config.disputes.penaltyPct, _jurorsToSettle);
            accounting.assign(config.fees.token, msg.sender, config.fees.settleFee.mul(jurorsSettled));
        } else {
            // For the final appeal round, there is no need to settle in batches since, to guarantee scalability,
            // all the tokens collected from jurors participating in the final round are burned, and those jurors who
            // voted in favor of the winning ruling can claim their collected tokens back along with their reward.
            // Note that the caller of this function is not being reimbursed.
            round.settledPenalties = true;
        }

        // Burn tokens and refund fees only if we finished settling all the jurors that voted in this round
        if (round.settledPenalties) {
            uint256 collectedTokens = round.collectedTokens;
            emit PenaltiesSettled(_disputeId, _roundId, collectedTokens);

            // Check if there wasn't at least one juror voting in favor of the winning ruling
            if (round.coherentJurors == 0) {
                // Burn all the collected tokens of the jurors to be slashed. Note that this will happen only when there were no jurors voting
                // in favor of the final winning outcome. Otherwise, these will be re-distributed between the winning jurors in `settleReward`
                // instead of being burned.
                if (collectedTokens > 0) {
                    jurorsRegistry.burnTokens(collectedTokens);
                }

                // Reimburse juror fees to the disputer for round 0 or to the previous appeal parties for other rounds. Note that if the
                // given round is not the first round, we can ensure there was an appeal in the previous round.
                if (isFirstRound) {
                    accounting.assign(config.fees.token, round.triggeredBy, round.jurorFees);
                } else {
                    ERC20 feeToken = config.fees.token;
                    uint256 refundFees = round.jurorFees / 2;
                    Appeal storage triggeringAppeal = dispute.rounds[_roundId - 1].appeal;
                    accounting.assign(feeToken, triggeringAppeal.maker, refundFees);
                    accounting.assign(feeToken, triggeringAppeal.taker, refundFees);
                }
            }
        }
    }

    /**
    * @notice Claim reward for round #`_roundId` of dispute #`_disputeId` for juror `_juror`
    * @dev For regular rounds, it will only reward winning
    * @param _disputeId Identification number of the dispute to settle penalties for
    * @param _roundId Identification number of the dispute round to settle penalties for
    * @param _juror Identification number of the dispute round to settle penalties for
    */
    function settleReward(uint256 _disputeId, uint256 _roundId, address _juror) external ensureTerm {
        // TODO: ensure round exists
        // Ensure dispute round penalties are settled first
        Dispute storage dispute = disputes[_disputeId];
        AdjudicationRound storage round = dispute.rounds[_roundId];
        require(round.settledPenalties, ERROR_ROUND_NOT_SETTLED);

        // Ensure given juror was not rewarded yet and was drafted for the given round
        JurorState storage jurorState = round.jurorsStates[_juror];
        require(!jurorState.rewarded, ERROR_JUROR_ALREADY_REWARDED);
        require(uint256(jurorState.weight) > 0, ERROR_WONT_REWARD_NON_VOTER_JUROR);
        jurorState.rewarded = true;

        // Check if the given juror has voted in favor of the final ruling of the dispute in this round
        uint256 voteId = _getVoteId(_disputeId, _roundId);
        require(voting.hasVotedInFavorOf(voteId, dispute.finalRuling, _juror), ERROR_WONT_REWARD_INCOHERENT_JUROR);

        // Distribute the collected tokens of the jurors that were slashed weighted by the winning jurors. Note that
        // we are penalizing jurors that refused intentionally their vote for the final round.
        // Note that coherentJurors has to be > 0 because above it's required that _juror voted in favour (so at the very least there is one),
        // therefore divisions below are safe.
        uint256 coherentJurors = round.coherentJurors;
        uint256 collectedTokens = round.collectedTokens;
        if (collectedTokens > 0) {
            jurorsRegistry.assignTokens(_juror, uint256(jurorState.weight).mul(collectedTokens) / coherentJurors);
        }

        // Reward the winning juror
        uint256 jurorFee = round.jurorFees.mul(jurorState.weight) / coherentJurors;
        CourtConfig storage config = _getDisputeConfig(dispute);
        accounting.assign(config.fees.token, _juror, jurorFee);
        emit RewardSettled(_disputeId, _roundId, _juror);
    }

    /**
    * @notice Settle appeal deposits for round #`_roundId` of dispute #`_disputeId`
    * @param _disputeId Identification number of the dispute to settle appeal deposits for
    * @param _roundId Identification number of the dispute round to settle appeal deposits for
    */
    function settleAppealDeposit(uint256 _disputeId, uint256 _roundId) external ensureTerm {
        // TODO: ensure round exists
        // Ensure dispute round penalties are settled first
        Dispute storage dispute = disputes[_disputeId];
        AdjudicationRound storage round = dispute.rounds[_roundId];
        require(round.settledPenalties, ERROR_ROUND_NOT_SETTLED);

        // Ensure given round was appealed and has not been settled yet
        Appeal storage appeal = round.appeal;
        require(_existsAppeal(appeal), ERROR_ROUND_NOT_APPEALED);
        require(!appeal.settled, ERROR_ROUND_APPEAL_ALREADY_SETTLED);
        appeal.settled = true;
        emit AppealDepositSettled(_disputeId, _roundId);

        // Load next round details
        NextRoundDetails memory nextRound = _getNextRoundDetails(dispute, round, _roundId);
        ERC20 feeToken = nextRound.feeToken;
        uint256 totalFees = nextRound.totalFees;
        uint256 appealDeposit = nextRound.appealDeposit;
        uint256 confirmAppealDeposit = nextRound.confirmAppealDeposit;

        // If the appeal wasn't confirmed, return the entire deposit to appeal maker
        if (!_isAppealConfirmed(appeal)) {
            accounting.assign(feeToken, appeal.maker, appealDeposit);
            return;
        }

        // If the appeal was confirmed and there is a winner, we transfer the total deposit to that party. Otherwise, if the final ruling wasn't
        // selected by any of the appealing parties or no juror voted in the in favor of the possible outcomes, we split it between both parties.
        // Note that we are safe to access the dispute final ruling, since we already ensured that round penalties were settled.
        uint8 finalRuling = dispute.finalRuling;
        uint256 totalDeposit = appealDeposit.add(confirmAppealDeposit);
        if (appeal.appealedRuling == finalRuling) {
            // No need for SafeMath: collateral factors > 0 => both appeal deposits > totalFees
            accounting.assign(feeToken, appeal.maker, totalDeposit - totalFees);
        } else if (appeal.opposedRuling == finalRuling) {
            // No need for SafeMath: collateral factors > 0 => both appeal deposits > totalFees
            accounting.assign(feeToken, appeal.taker, totalDeposit - totalFees);
        } else {
            uint256 feesRefund = totalFees / 2;
            // No need for SafeMath: collateral factors > 0 => both appeal deposits > totalFees
            accounting.assign(feeToken, appeal.maker, appealDeposit - feesRefund);
            accounting.assign(feeToken, appeal.taker, confirmAppealDeposit - feesRefund);
        }
    }

    /**
    * @notice Get the weight of `_voter` for vote #`_voteId` and check if votes can be committed
    * @param _voteId ID of the vote instance to request the weight of a voter for
    * @param _voter Address of the voter querying the weight of
    * @return Weight of the requested juror for the requested dispute's round
    */
    function ensureTermAndGetVoterWeightToCommit(uint256 _voteId, address _voter) external only(address(voting)) ensureTerm returns (uint64) {
        (uint256 disputeId, uint256 roundId) = _decodeVoteId(_voteId);
        Dispute storage dispute = disputes[disputeId];
        _checkAdjudicationState(dispute, roundId, AdjudicationState.Committing);
        return _computeJurorWeight(dispute, roundId, _voter);
    }

    /**
    * @notice Check if votes can be leaked
    * @param _voteId ID of the vote instance to be checked
    */
    function ensureTermToLeak(uint256 _voteId) external only(address(voting)) ensureTerm {
        (uint256 disputeId, uint256 roundId) = _decodeVoteId(_voteId);
        Dispute storage dispute = disputes[disputeId];
        _checkAdjudicationState(dispute, roundId, AdjudicationState.Committing);
    }

    /**
    * @notice Get the weight of `_voter` for vote #`_voteId` and check if votes can be revealed
    * @param _voteId ID of the vote instance to request the weight of a voter for
    * @param _voter Address of the voter querying the weight of
    * @return Weight of the requested juror for the requested dispute's round
    */
    function ensureTermAndGetVoterWeightToReveal(uint256 _voteId, address _voter) external only(address(voting)) ensureTerm returns (uint64) {
        (uint256 disputeId, uint256 roundId) = _decodeVoteId(_voteId);
        Dispute storage dispute = disputes[disputeId];
        _checkAdjudicationState(dispute, roundId, AdjudicationState.Revealing);
        AdjudicationRound storage round = dispute.rounds[roundId];
        return _getStoredJurorWeight(round, _voter);
    }

    /**
    * @dev Tell and ensure the current term of the court.
    * @return Identification number of the last ensured term
    */
    function ensureAndGetTermId() external ensureTerm returns (uint64) {
        return termId;
    }

    /**
    * @dev Tell the last ensured term identification number
    * @return Identification number of the last ensured term
    */
    function getLastEnsuredTermId() external view returns (uint64) {
        return termId;
    }

    /**
    * @dev Tell the current term identification number. Note that there may be pending term transitions.
    * @return Identification number of the current term
    */
    function getCurrentTermId() external view returns (uint64) {
        return _getCurrentTermId();
    }

    /**
    * @dev Tell the number of terms the Court should transition to be up-to-date
    * @return Number of terms the Court should transition to be up-to-date
    */
    function neededTermTransitions() external view returns (uint64) {
        return _neededTermTransitions();
    }

    /**
    * @dev Tell the information related to a term based on its ID. Note that if the term has not been reached, the
    *      information returned won't be computed yet.
    * @param _termId ID of the term being queried
    * @return Term start time
    * @return Number of drafts depending on the requested term
    * @return ID of the court configuration associated to the requested term
    * @return Block number used for randomness in the requested term
    * @return Randomness computed for the requested term
    */
    function getTerm(uint64 _termId) external view
        returns (uint64 startTime, uint64 dependingDrafts, uint64 courtConfigId, uint64 randomnessBN, bytes32 randomness)
    {
        // We allow querying future terms that were not computed yet
        Term storage term = terms[_termId];
        return (term.startTime, term.dependingDrafts, term.courtConfigId, term.randomnessBN, term.randomness);
    }

    /**
    * @dev Tell the randomness of a term even if it wasn't computed yet
    * @param _termId ID of the term being queried
    * @return Randomness of the requested term
    */
    function getTermRandomness(uint64 _termId) external view returns (bytes32) {
        require(_termId <= termId, ERROR_TERM_DOES_NOT_EXIST);
        Term storage term = terms[_termId];
        return _getTermRandomness(term);
    }

    /**
    * @dev Tell the address of the Court governor
    * @return Address of the Court governor
    */
    function getGovernor() external view returns (address) {
        return governor;
    }

    /**
    * @dev Get Court configuration parameters
    * @return token Address of the token used to pay for fees
    * @return roundStateDurations Array containing the durations in terms of the different phases a dispute goes through,
    *         in this order: commit, reveal, appeal and appeal confirm
    * @return pcts Array containing:
    *         penaltyPct ‱ of minJurorsActiveBalance that can be slashed (1/10,000)
    *         finalRoundReduction ‱ of fee reduction for the last appeal round (1/10,000)
    * @return roundParams Array containing params for rounds:
    *         firstRoundJurorsNumber Number of jurors to be drafted for the first round of disputes
    *         appealStepFactor Increasing factor for the number of jurors of each round of a dispute
    *         maxRegularAppealRounds Number of regular appeal rounds before the final round is triggered
    * @return appealCollateralParams Array containing params for appeal collateral:
    *         appealCollateralFactor Multiple of juror fees required to appeal a preliminary ruling
    *         appealConfirmCollateralFactor Multiple of juror fees required to confirm appeal
    */
    function getCourtConfig(uint64 _termId) external view
        returns (
            ERC20 feeToken,
            uint256[4] memory fees, //jurorFee, heartbeatFee, draftFee, settleFee,
            uint64[4] memory roundStateDurations, //commitTerms, revealTerms, appealTerms, appealConfirmTerms,
            uint16[2] memory pcts, // penaltyPct, finalRoundReduction,
            uint64[3] memory roundParams, // firstRoundJurorsNumber, appealStepFactor, maxRegularAppealRounds,
            uint256[2] memory appealCollateralParams // appealCollateralFactor, appealConfirmCollateralFactor
        )
    {
        CourtConfig storage config = _getConfigAt(_termId);
        FeesConfig storage feesConfig = config.fees;
        DisputesConfig storage disputesConfig = config.disputes;
        feeToken = feesConfig.token;
        fees = [ feesConfig.jurorFee, feesConfig.heartbeatFee, feesConfig.draftFee, feesConfig.settleFee ];
        roundStateDurations = [
            disputesConfig.commitTerms,
            disputesConfig.revealTerms,
            disputesConfig.appealTerms,
            disputesConfig.appealConfirmTerms
        ];
        pcts = [ disputesConfig.penaltyPct, disputesConfig.finalRoundReduction ];
        roundParams = [ disputesConfig.firstRoundJurorsNumber, disputesConfig.appealStepFactor, uint64(disputesConfig.maxRegularAppealRounds) ];
        appealCollateralParams = [ disputesConfig.appealCollateralFactor, disputesConfig.appealConfirmCollateralFactor ];
    }

    /**
    * @dev Tell information of a certain dispute
    * @param _disputeId Identification number of the dispute being queried
    * @return subject Arbitrable subject being disputed
    * @return possibleRulings Number of possible rulings allowed for the drafted jurors to vote on the dispute
    * @return state Current state of the dispute being queried: pre-draft, adjudicating, or executed
    * @return finalRuling The winning ruling in case the dispute is finished
    * @return lastRoundId Identification number of the last round created for the dispute
    */
    function getDispute(uint256 _disputeId) external view
        returns (IArbitrable subject, uint8 possibleRulings, DisputeState state, uint8 finalRuling, uint256 lastRoundId)
    {
        disputeExists(_disputeId);
        Dispute storage dispute = disputes[_disputeId];

        subject = dispute.subject;
        possibleRulings = dispute.possibleRulings;
        state = dispute.state;
        finalRuling = dispute.finalRuling;
        // If a dispute exists, it has at least one round
        lastRoundId = dispute.rounds.length - 1;
    }

    /**
    * @dev Tell information of a certain adjudication round
    * @param _disputeId Identification number of the dispute being queried
    * @param _roundId Identification number of the round being queried
    * @return draftTerm Term from which the requested round can be drafted
    * @return delayedTerms Number of terms the given round was delayed based on its requested draft term id
    * @return jurorsNumber Number of jurors requested for the round
    * @return selectedJurors Number of jurors already selected for the requested round
    * @return triggeredBy Address that triggered the requested round
    * @return settledPenalties Whether or not penalties have been settled for the requested round
    * @return collectedTokens Amount of juror tokens that were collected from slashed jurors for the requested round
    * @return coherentJurors Number of jurors that voted in favor of the final ruling in the requested round
    * @return state Adjudication state of the requested round
    */
    function getRound(uint256 _disputeId, uint256 _roundId) external view
        returns (
            uint64 draftTerm,
            uint64 delayedTerms,
            uint64 jurorsNumber,
            uint64 selectedJurors,
            address triggeredBy,
            uint256 jurorFees,
            bool settledPenalties,
            uint256 collectedTokens,
            uint64 coherentJurors,
            AdjudicationState state
        )
    {
        disputeExists(_disputeId);
        Dispute storage dispute = disputes[_disputeId];
        roundExists(dispute, _roundId);
        state = _adjudicationStateAt(dispute, _roundId, _getCurrentTermId());

        AdjudicationRound storage round = dispute.rounds[_roundId];
        draftTerm = round.draftTermId;
        delayedTerms = round.delayedTerms;
        jurorsNumber = round.jurorsNumber;
        selectedJurors = round.selectedJurors;
        triggeredBy = round.triggeredBy;
        jurorFees = round.jurorFees;
        settledPenalties = round.settledPenalties;
        coherentJurors = round.coherentJurors;
        collectedTokens = round.collectedTokens;
    }

    /**
    * @dev Tell appeal-related information of a certain adjudication round
    * @param _disputeId Identification number of the dispute being queried
    * @param _roundId Identification number of the round being queried
    * @return maker Address of the account appealing the given round
    * @return appealedRuling Ruling confirmed by the appealer of the given round
    * @return taker Address of the account confirming the appeal of the given round
    * @return opposedRuling Ruling confirmed by the appeal taker of the given round
    */
    function getAppeal(uint256 _disputeId, uint256 _roundId) external view
        returns (
            address maker,
            uint64 appealedRuling,
            address taker,
            uint64 opposedRuling
        )
    {
        Appeal storage appeal = disputes[_disputeId].rounds[_roundId].appeal;

        maker = appeal.maker;
        appealedRuling = appeal.appealedRuling;
        taker = appeal.taker;
        opposedRuling = appeal.opposedRuling;
    }

    /**
    * @dev Tell the amount of token fees required to create a dispute
    * @param _draftTermId Term id in which the dispute will be drafted
    * @return feeToken ERC20 token used for the fees
    * @return jurorFees Total amount of fees to be distributed between the winning jurors of a round
    * @return totalFees Total amount of fees for a regular round at the given term
    */
    function getDisputeFees(uint64 _draftTermId) external view returns (ERC20 feeToken, uint256 jurorFees, uint256 totalFees) {
        require(_draftTermId > termId, ERROR_TOO_OLD_TERM);
        CourtConfig storage config = _getConfigAt(_draftTermId);
        uint64 jurorsNumber = config.disputes.firstRoundJurorsNumber;
        return _getRegularRoundFees(config, jurorsNumber);
    }

    /**
    * @dev Tell information related to the next round due to an appeal of a certain round given.
    * @param _disputeId Identification number of the dispute being queried
    * @param _roundId Identification number of the round requesting the appeal details of
    * @return nextRoundStartTerm Term id from which the next round will start
    * @return nextRoundJurorsNumber Jurors number for the next round
    * @return newDisputeState New state for the dispute associated to the given round after the appeal
    * @return feeToken ERC20 token used for the next round fees
    * @return jurorFees Total amount of fees to be distributed between the winning jurors of the next round
    * @return totalFees Total amount of fees for a regular round at the given term
    * @return appealDeposit Amount to be deposit of fees for a regular round at the given term
    * @return confirmAppealDeposit Total amount of fees for a regular round at the given term
    */
    function getNextRoundDetails(uint256 _disputeId, uint256 _roundId) external view
        returns (
            uint64 nextRoundStartTerm,
            uint64 nextRoundJurorsNumber,
            DisputeState newDisputeState,
            ERC20 feeToken,
            uint256 totalFees,
            uint256 jurorFees,
            uint256 appealDeposit,
            uint256 confirmAppealDeposit
        )
    {
        disputeExists(_disputeId);
        Dispute storage dispute = disputes[_disputeId];
        roundExists(dispute, _roundId);
        CourtConfig storage config = _getDisputeConfig(dispute);
        require(_isRegularRound(_roundId, config), ERROR_ROUND_IS_FINAL);
        NextRoundDetails memory nextRound = _getNextRoundDetails(dispute, dispute.rounds[_roundId], _roundId);
        return (
            nextRound.nextRoundStartTerm,
            nextRound.nextRoundJurorsNumber,
            nextRound.newDisputeState,
            nextRound.feeToken,
            nextRound.totalFees,
            nextRound.jurorFees,
            nextRound.appealDeposit,
            nextRound.confirmAppealDeposit
        );
    }

    /**
    * @dev Tell juror-related information of a certain adjudication round
    * @param _disputeId Identification number of the dispute being queried
    * @param _roundId Identification number of the round being queried
    * @param _juror Address of the juror being queried
    * @return weight Juror weight drafted for the requested round
    * @return rewarded Whether or not the given juror was rewarded based on the requested round
    */
    function getJuror(uint256 _disputeId, uint256 _roundId, address _juror) external view
        returns (uint64 weight, bool rewarded)
    {
        disputeExists(_disputeId);
        Dispute storage dispute = disputes[_disputeId];
        roundExists(dispute, _roundId);
        AdjudicationRound storage round = dispute.rounds[_roundId];
        CourtConfig storage config = _getDisputeConfig(dispute);

        weight = (_isRegularRound(_roundId, config))
            ? _getStoredJurorWeight(round, _juror)
            : _getJurorWeightForFinalRound(round, _juror);

        rewarded = round.jurorsStates[_juror].rewarded;
    }

    /**
    * @notice Send a heartbeat to the Court to transition up to `_maxRequestedTransitions` terms
    * @param _maxRequestedTransitions Max number of term transitions allowed by the sender
    */
    function heartbeat(uint64 _maxRequestedTransitions) public {
        uint64 neededTransitions = _neededTermTransitions();
        uint256 transitions = uint256(_maxRequestedTransitions < neededTransitions ? _maxRequestedTransitions : neededTransitions);
        require(transitions > 0, ERROR_INVALID_TRANSITION_TERMS);

        // Transition the minimum number of terms between the amount requested and the amount actually needed
        uint256 totalFee;
        CourtConfig storage config = _getConfigSafeAt(termId);
        for (uint256 transition = 1; transition <= transitions; transition++) {
            // Term IDs are incremented by one based on the number of time periods since the Court started. Since time is represented in uint64,
            // even if we chose the minimum duration possible for a term (1 second), we can ensure terms will never reach 2^64 since time is
            // already assumed to fit in uint64.
            Term storage previousTerm = terms[termId++];
            uint64 currentTermId = termId;
            Term storage currentTerm = terms[currentTermId];

            // If the term had no change scheduled, keep the previous one
            if (currentTerm.courtConfigId == 0) {
                currentTerm.courtConfigId = previousTerm.courtConfigId;
            }
            // Set the start time of the new term. Note that we are using a constant term duration value to guarantee
            // equally long terms, regardless of heartbeats.
<<<<<<< HEAD
            // No need for SafeMath: termDuration is capped at ONE_YEAR, _firstTermStartTime by 2 * ONE_YEAR,
=======
            // No need for SafeMath: termDuration is capped at MAX_TERM_DURATION, _firstTermStartTime by MAX_FIRST_TERM_DELAY_PERIOD,
>>>>>>> 1723ab02
            // and we assume that timestamps (and its derivatives like termId) won't reach MAX_UINT64, which would be ~5.8e11 years
            currentTerm.startTime = previousTerm.startTime + termDuration;
            // In order to draft a random number of jurors in a term, we use a randomness factor for each term based on a
            // block number that is set once the term has started. Note that this information could not be known beforehand.
            currentTerm.randomnessBN = getBlockNumber64() + 1;
            emit NewTerm(currentTermId, msg.sender);

            // Add amount of fees to be paid for the transitioned term
            config = _getConfigSafeAt(currentTermId);
            totalFee = totalFee.add(config.fees.heartbeatFee.mul(uint256(currentTerm.dependingDrafts)));
        }

        // Pay heartbeat fees to the caller of this function
        if (totalFee > 0) {
            accounting.assign(config.fees.token, msg.sender, totalFee);
        }
    }

    /**
    * @dev Internal function to ensure the current term. If the Court term is outdated it will update it. Note that this function
    *      only allows updating the Court by one term, if more terms are required, users will have to call the heartbeat function manually.
    */
    function _ensureTerm() internal {
        uint64 requiredTransitions = _neededTermTransitions();
        require(requiredTransitions <= MAX_AUTO_TERM_TRANSITIONS_ALLOWED, ERROR_TOO_MANY_TRANSITIONS);

        if (uint256(requiredTransitions) > 0) {
            heartbeat(requiredTransitions);
        }
    }

    /**
    * @dev Internal function to ensure a certain term has its randomness set. As we allow to draft disputes requested for previous terms,
    *      if there were mined more than 256 blocks for the current term, the blockhash of its randomness BN is no longer available, given
    *      round will be able to be drafted in the following term.
    * @param _term Term to be checked
    */
    function _ensureTermRandomness(Term storage _term) internal {
        if (_term.randomness == bytes32(0)) {
            bytes32 newRandomness = _getTermRandomness(_term);
            require(newRandomness != bytes32(0), ERROR_TERM_RANDOMNESS_NOT_AVAILABLE);
            _term.randomness = newRandomness;
        }
    }

    /**
    * @dev Internal function to create a new round for a given dispute
    * @param _disputeId Identification number of the dispute to create a new round for
    * @param _disputeState New state for the dispute to be changed
    * @param _draftTermId Term id when the jurors for the new round will be drafted
    * @param _jurorsNumber Number of jurors to be drafted for the new round
    * @param _jurorFees Total amount of fees to be shared between the winning jurors of the new round
    * @return Identification number of the new dispute round
    */
    function _createRound(uint256 _disputeId, DisputeState _disputeState, uint64 _draftTermId, uint64 _jurorsNumber, uint256 _jurorFees) internal
        returns (uint256)
    {
        // Update dispute state
        Dispute storage dispute = disputes[_disputeId];
        dispute.state = _disputeState;

        // Create new requested round
        uint256 roundId = dispute.rounds.length++;
        AdjudicationRound storage round = dispute.rounds[roundId];
        round.draftTermId = _draftTermId;
        round.jurorsNumber = _jurorsNumber;
        round.jurorFees = _jurorFees;
        round.triggeredBy = msg.sender;

        // Register new draft for the requested term
        terms[_draftTermId].dependingDrafts += 1;

        // Create new vote for the new round
        uint256 voteId = _getVoteId(_disputeId, roundId);
        voting.create(voteId, dispute.possibleRulings);
        return roundId;
    }

    /**
    * @dev Internal function to ensure the final ruling of a dispute. It will compute it only if missing.
    * @param _disputeId Identification number of the dispute to ensure its final ruling
    * @return Number of the final ruling ensured for the given dispute
    */
    function _ensureFinalRuling(uint256 _disputeId) internal returns (uint8) {
        // Check if there was a final ruling already cached
        Dispute storage dispute = disputes[_disputeId];
        if (uint256(dispute.finalRuling) > 0) {
            return dispute.finalRuling;
        }

        // Ensure the last adjudication round has ended. Note that there will always be at least one round.
        uint256 lastRoundId = dispute.rounds.length - 1;
        _checkAdjudicationState(dispute, lastRoundId, AdjudicationState.Ended);

        // If the last adjudication round was appealed but no-one confirmed it, the final ruling is the outcome the
        // appealer vouched for. Otherwise, fetch the winning outcome from the voting app of the last round.
        AdjudicationRound storage lastRound = dispute.rounds[lastRoundId];
        Appeal storage lastAppeal = lastRound.appeal;
        bool isRoundAppealedAndNotConfirmed = _existsAppeal(lastAppeal) && !_isAppealConfirmed(lastAppeal);
        uint8 finalRuling = isRoundAppealedAndNotConfirmed
            ? lastAppeal.appealedRuling
            : voting.getWinningOutcome(_getVoteId(_disputeId, lastRoundId));

        // Store the winning ruling as the final decision for the given dispute
        dispute.finalRuling = finalRuling;
        return finalRuling;
    }

    /**
    * @dev Internal function to slash all the jurors drafted for a round that didn't vote in favor of the final ruling of a dispute. Note that
    *      the slashing can be batched handling the maximum number of jurors to be slashed on each call.
    * @param _round Round to slash the non-winning jurors of
    * @param _voteId Identification number of the voting associated to the given round
    * @param _finalRuling Winning ruling of the dispute corresponding to the given round
    * @param _penaltyPct Per ten thousand of the minimum active balance of a juror to be slashed
    * @param _jurorsToSettle Maximum number of jurors to be slashed in this call. It can be set to zero to slash all the losing jurors of the round.
    * @return Number of jurors slashed for the given round
    */
    function _settleRegularRoundPenalties(
        AdjudicationRound storage _round,
        uint256 _voteId,
        uint8 _finalRuling,
        uint16 _penaltyPct,
        uint256 _jurorsToSettle
    )
        internal
        returns (uint256)
    {
        // The batch starts where the previous one ended, stored in _round.settledJurors
        uint256 roundSettledJurors = _round.settledJurors;
        // Compute the amount of jurors that are going to be settled in this batch, which is returned by the function for fees calculation
        // Initially we try to reach the end of the jurors array
        // No need for SafeMath: settledJurors gets added batchSettledJurors itself (see few lines below)
        uint256 batchSettledJurors = _round.jurors.length - roundSettledJurors;

        // If the requested amount of jurors is not zero and it is lower that the remaining number of jurors to be settled for the given round,
        // we cap the number of jurors that are going to be settled in this batch to the requested amount. If not, we know we have reached the
        // last batch and we are safe to mark round penalties as settled.
        if (_jurorsToSettle > 0 && batchSettledJurors > _jurorsToSettle) {
            batchSettledJurors = _jurorsToSettle;
        } else {
            _round.settledPenalties = true;
        }

        // Update the number of round settled jurors.
        // No need for SafeMath: the highest number of jurors to be settled for a round could be the `jurorsNumber` itself, which is a uint64.
        _round.settledJurors = uint64(roundSettledJurors + batchSettledJurors);

        // Prepare the list of jurors and penalties to either be slashed or returned based on their votes for the given round
        uint256 minActiveBalance = jurorsRegistry.minJurorsActiveBalance();
        address[] memory jurors = new address[](batchSettledJurors);
        uint256[] memory penalties = new uint256[](batchSettledJurors);
        for (uint256 i = 0; i < batchSettledJurors; i++) {
            address juror = _round.jurors[roundSettledJurors + i];
            jurors[i] = juror;
            penalties[i] = minActiveBalance.pct(_penaltyPct).mul(_round.jurorsStates[juror].weight);
        }

        // Check which of the jurors voted in favor of the final ruling of the dispute in this round. Ask the registry to slash or unlocked the
        // locked active tokens of each juror depending on their vote, and finally store the total amount of slashed tokens.
        bool[] memory jurorsInFavor = voting.getVotersInFavorOf(_voteId, _finalRuling, jurors);
        _round.collectedTokens = _round.collectedTokens.add(jurorsRegistry.slashOrUnlock(termId, jurors, penalties, jurorsInFavor));
        return batchSettledJurors;
    }

    /**
    * @dev Internal function to compute the juror weight for a dispute's round
    * @param _dispute Dispute to calculate the juror's weight of
    * @param _roundId ID of the dispute's round to calculate the juror's weight of
    * @param _juror Address of the juror to calculate the weight of
    * @return Computed weight of the requested juror for the final round of the given dispute
    */
    function _computeJurorWeight(Dispute storage _dispute, uint256 _roundId, address _juror) internal returns (uint64) {
        AdjudicationRound storage round = _dispute.rounds[_roundId];
        CourtConfig storage config = _getDisputeConfig(_dispute);

        return _isRegularRound(_roundId, config)
            ? _getStoredJurorWeight(round, _juror)
            : _computeJurorWeightForFinalRound(config, round, _juror);
    }

    /**
    * @dev Internal function to compute the juror weight for the final round. Note that for a final round the weight of
    *      each juror is equal to the number of times the min active balance the juror has. This function will try to
    *      collect said amount from the active balance of a juror, acting as a lock to allow them to vote.
    * @param _config Court config to calculate the juror's weight
    * @param _round Dispute round to calculate the juror's weight for
    * @param _juror Address of the juror to calculate the weight of
    * @return Weight of the requested juror for the final round of the given dispute
    */
    function _computeJurorWeightForFinalRound(CourtConfig storage _config, AdjudicationRound storage _round, address _juror)
        internal returns (uint64)
    {
        // If the juror weight for the last round is zero, return zero
        uint64 weight = _getJurorWeightForFinalRound(_round, _juror);
        if (weight == uint64(0)) {
            return uint64(0);
        }

        // To guarantee scalability of the final round, since all jurors may vote, we try to collect the amount of
        // active tokens that needs to be locked for each juror when they try to commit their vote.
        uint256 activeBalance = jurorsRegistry.activeBalanceOfAt(_juror, _round.draftTermId);
        uint256 weightedPenalty = activeBalance.pct(_config.disputes.penaltyPct);

        // If it was not possible to collect the amount to be locked, return 0 to prevent juror from voting
        if (!jurorsRegistry.collectTokens(_juror, weightedPenalty, termId)) {
            return uint64(0);
        }

        // If it was possible to collect the amount of active tokens to be locked, update the final round state
        _round.jurorsStates[_juror].weight = weight;
        _round.collectedTokens = _round.collectedTokens.add(weightedPenalty);
        return weight;
    }

    /**
    * @dev Assumes that sender it's allowed (either it's from governor or it's on init)
    * @param _fromTermId Term which the config will be effective at
    * @param _feeToken Address of the token contract that is used to pay for fees.
    * @param _fees Array containing:
    *        _jurorFee The amount of _feeToken that is paid per juror per dispute
    *        _heartbeatFee The amount of _feeToken per dispute to cover maintenance costs.
    *        _draftFee The amount of _feeToken per juror to cover the drafting cost.
    *        _settleFee The amount of _feeToken per juror to cover round settlement cost.
    * @param _roundStateDurations Array containing the durations in terms of the different phases of a dispute,
    *        in this order: commit, reveal, appeal and appeal confirm
    * @param _pcts Array containing:
    *        _penaltyPct ‱ of minJurorsActiveBalance that can be slashed (1/10,000)
    *        _finalRoundReduction ‱ of fee reduction for the last appeal round (1/10,000)
    * @param _roundParams Array containing params for rounds:
    *        _firstRoundJurorsNumber Number of jurors to be drafted for the first round of disputes
    *        _appealStepFactor Increasing factor for the number of jurors of each round of a dispute
    *        _maxRegularAppealRounds Number of regular appeal rounds before the final round is triggered
    * @param _appealCollateralParams Array containing params for appeal collateral:
    *        _appealCollateralFactor Multiple of juror fees required to appeal a preliminary ruling
    *        _appealConfirmCollateralFactor Multiple of juror fees required to confirm a    */
    function _setCourtConfig(
        uint64 _fromTermId,
        ERC20 _feeToken,
        uint256[4] memory _fees, // _jurorFee, _heartbeatFee, _draftFee, _settleFee
        uint64[4] memory _roundStateDurations,
        uint16[2] memory _pcts, //_penaltyPct, _finalRoundReduction,
        uint64[3] memory _roundParams, // _firstRoundJurorsNumber, _appealStepFactor, _maxRegularAppealRounds
        uint256[2] memory _appealCollateralParams // _appealCollateralFactor, _appealConfirmCollateralFactor
    )
        internal
        ensureTerm
    {
        // if termId is not zero, change must be scheduled in the future
        // 2 terms in advance, to ensure that disputes scheduled for next term
        // keep the known config
        require(termId == 0 || _fromTermId > termId + 1, ERROR_TOO_OLD_TERM);

        require(_appealCollateralParams[0] > 0 && _appealCollateralParams[1] > 0, ERROR_ZERO_COLLATERAL_FACTOR);
        // Make sure the given penalty pct is not greater than 100%
        uint16 _penaltyPct = _pcts[0];
        require(PctHelpers.isValid(_penaltyPct), ERROR_INVALID_PENALTY_PCT);

        // Disputes must request at least one juror to be drafted initially
        uint64 _firstRoundJurorsNumber = _roundParams[0];
        require(_firstRoundJurorsNumber > 0, ERROR_BAD_INITIAL_JURORS);

        // Prevent that further rounds have zero jurors
        // TODO: stack too deep: uint64 _appealStepFactor = _roundParams[1];
        require(_roundParams[1] > 0, ERROR_BAD_APEAL_STEP_FACTOR);

        // Make sure the max number of appeals allowed does not reach the limit
        uint256 _maxRegularAppealRounds = _roundParams[2];
        bool isMaxAppealRoundsValid = _maxRegularAppealRounds > 0 && _maxRegularAppealRounds <= MAX_REGULAR_APPEAL_ROUNDS_LIMIT;
        require(isMaxAppealRoundsValid, ERROR_INVALID_MAX_APPEAL_ROUNDS);

        // TODO: add reasonable limits for durations
        for (uint i = 0; i < _roundStateDurations.length; i++) {
<<<<<<< HEAD
            require(_roundStateDurations[i] > 0, ERROR_CONFIG_PERIOD_ZERO_TERMS);
            require(_roundStateDurations[i] < MAX_STATE_DURATION, ERROR_CONFIG_PERIOD_MAX_TERMS);
=======
            require(_roundStateDurations[i] > 0 && _roundStateDurations[i] < MAX_ADJ_STATE_DURATION, ERROR_CONFIG_PERIOD);
>>>>>>> 1723ab02
        }

        // If there was a config change already scheduled, reset it (in that case we will overwrite last array item).
        // Otherwise, schedule a new config.
        if (configChangeTermId > termId) {
            terms[configChangeTermId].courtConfigId = 0;
        } else {
            courtConfigs.length++;
        }

        uint64 courtConfigId = uint64(courtConfigs.length - 1);
        CourtConfig storage config = courtConfigs[courtConfigId];

        config.fees = FeesConfig({
            token: _feeToken,
            jurorFee: _fees[0],
            heartbeatFee: _fees[1],
            draftFee: _fees[2],
            settleFee: _fees[3]
        });

        config.disputes = DisputesConfig({
            commitTerms: _roundStateDurations[0],
            revealTerms: _roundStateDurations[1],
            appealTerms: _roundStateDurations[2],
            appealConfirmTerms: _roundStateDurations[3],
            penaltyPct: _penaltyPct,
            finalRoundReduction: _pcts[1],
            firstRoundJurorsNumber: _firstRoundJurorsNumber,
            appealStepFactor: _roundParams[1],
            maxRegularAppealRounds: _maxRegularAppealRounds,
            appealCollateralFactor: _appealCollateralParams[0],
            appealConfirmCollateralFactor: _appealCollateralParams[1]
        });

        terms[_fromTermId].courtConfigId = courtConfigId;
        configChangeTermId = _fromTermId;

        emit NewCourtConfig(_fromTermId, courtConfigId);
    }

    /**
    * @dev Internal function to execute a deposit of tokens from the msg.sender to the Court accounting contract
    * @param _token ERC20 token to execute a transfer from
    * @param _amount Amount of tokens to be transferred from the msg.sender to the Court accounting
    */
    function _depositSenderAmount(ERC20 _token, uint256 _amount) internal {
        if (_amount > 0) {
            require(_token.safeTransferFrom(msg.sender, address(accounting), _amount), ERROR_DEPOSIT_FAILED);
        }
    }

    /**
    * @dev Ensure a dispute exists
    * @param _disputeId Identification number of the dispute to be ensured
    */
    function disputeExists(uint256 _disputeId) internal view {
        require(_disputeId < disputes.length, ERROR_DISPUTE_DOES_NOT_EXIST);
    }

    /**
    * @dev Ensure a dispute round exists
    * @param dispute Dispute the round should belong to
    * @param _roundId Identification number of the dispute round to be ensured
    */
    function roundExists(Dispute storage dispute, uint256 _roundId) internal view {
        require(_roundId < dispute.rounds.length, ERROR_ROUND_DOES_NOT_EXIST);
    }

    /**
    * @dev Internal function to tell the number of terms the Court should transition to be up-to-date
    * @return Number of terms the Court should transition to be up-to-date
    */
    function _neededTermTransitions() internal view returns (uint64) {
        // Note that the Court is always initialized providing a start time for the first-term in the future. If that's the case,
        // no term transitions are required.
        uint64 currentTermStartTime = terms[termId].startTime;
        if (getTimestamp64() < currentTermStartTime) {
            return uint64(0);
        }

        // No need for SafeMath: we already know that the start time of the current term is in the past
        return (getTimestamp64() - currentTermStartTime) / termDuration;
    }

    /**
    * @dev Internal function to get the stored juror weight for a round. Note that the weight of a juror is:
    *      - For a regular round: the number of times a juror was picked for the round round.
    *      - For a final round: the relative active stake of a juror's state over the total active tokens, only set after the juror has voted.
    * @param _round Dispute round to calculate the juror's weight of
    * @param _juror Address of the juror to calculate the weight of
    * @return Weight of the requested juror for the given round
    */
    function _getStoredJurorWeight(AdjudicationRound storage _round, address _juror) internal view returns (uint64) {
        return _round.jurorsStates[_juror].weight;
    }

    /**
    * @dev Internal function to get the juror weight for the final round. Note that for the final round the weight of
    *      each juror is equal to the number of times the min active balance the juror has, multiplied by a precision
    *      factor to deal with division rounding. This function assumes Court term is up-to-date.
    * @param _round Dispute round to calculate the juror's weight of
    * @param _juror Address of the juror to calculate the weight of
    * @return Weight of the requested juror for the final round of the given dispute
    */
    function _getJurorWeightForFinalRound(AdjudicationRound storage _round, address _juror) internal view returns (uint64) {
        uint256 activeBalance = jurorsRegistry.activeBalanceOfAt(_juror, _round.draftTermId);
        uint256 minJurorsActiveBalance = jurorsRegistry.minJurorsActiveBalance();

        // Note that jurors may not reach the minimum active balance since some might have been slashed. If that occurs,
        // these jurors cannot vote in the final round.
        if (activeBalance < minJurorsActiveBalance) {
            return uint64(0);
        }

        // Otherwise, return the times the active balance of the juror fits in the min active balance, multiplying
        // it by a round factor to ensure a better precision rounding.
        return (FINAL_ROUND_WEIGHT_PRECISION.mul(activeBalance) / minJurorsActiveBalance).toUint64();
    }

    /**
    * @dev Internal function to tell information related to the next round due to an appeal of a certain round given. This function assumes
    *      given round can be appealed and that the given round ID corresponds to the given round pointer.
    * @param _dispute Round's dispute requesting the appeal details of
    * @param _round Round requesting the appeal details of
    * @param _roundId Identification number of the round requesting the appeal details of
    * @return Next round details
    */
    function _getNextRoundDetails(Dispute storage _dispute, AdjudicationRound storage _round, uint256 _roundId) internal view
        returns (NextRoundDetails memory)
    {
        NextRoundDetails memory nextRound;
        CourtConfig storage config = _getDisputeConfig(_dispute);
        DisputesConfig storage disputesConfig = config.disputes;

        // No need for SafeMath: round state durations are safely capped at config
        // and we assume that timestamps (and its derivatives like termId) won't reach MAX_UINT64, which would be ~5.8e11 years
        uint64 currentRoundAppealStartTerm = _round.draftTermId + _round.delayedTerms + disputesConfig.commitTerms + disputesConfig.revealTerms;
        // Next round start term is current round end term
        nextRound.nextRoundStartTerm = currentRoundAppealStartTerm + disputesConfig.appealTerms + disputesConfig.appealConfirmTerms;

        // Compute next round settings depending on if it will be the final round or not
        // No need for SafeMath: maxRegularAppealRounds > 0 is checked on setting config
        if (_roundId >= disputesConfig.maxRegularAppealRounds - 1) {
            // If the next round is the final round, no draft is needed.
            nextRound.newDisputeState = DisputeState.Adjudicating;
            // The number of jurors will be the number of times the minimum stake is hold in the registry,
            // multiplied by a precision factor to help with division rounding.
            nextRound.nextRoundJurorsNumber = _getFinalRoundJurorsNumber(nextRound.nextRoundStartTerm);
            // Calculate fees for the final round using the appeal start term of the current round
            (nextRound.feeToken, nextRound.jurorFees, nextRound.totalFees) = _getFinalRoundFees(config, nextRound.nextRoundJurorsNumber);
        } else {
            // For a new regular rounds we need to draft jurors
            nextRound.newDisputeState = DisputeState.PreDraft;
            // The number of jurors will be the number of jurors of the current round multiplied by an appeal factor
            nextRound.nextRoundJurorsNumber = _getNextRegularRoundJurorsNumber(_round, disputesConfig);
            // Calculate fees for the next regular round using the appeal start term of the current round
            (nextRound.feeToken, nextRound.jurorFees, nextRound.totalFees) = _getRegularRoundFees(config, nextRound.nextRoundJurorsNumber);
        }

        // Calculate appeal collateral
        nextRound.appealDeposit = nextRound.totalFees.mul(disputesConfig.appealCollateralFactor);
        nextRound.confirmAppealDeposit = nextRound.totalFees.mul(disputesConfig.appealConfirmCollateralFactor);
        return nextRound;
    }

    /**
    * @dev Internal function to calculate the jurors number for the next regular round of a given round. This function assumes Court term is
    *      up-to-date, that the next round of the one given is regular, and the given config corresponds to the draft term of the given round.
    * @param _round Round querying the jurors number of its next round
    * @param _config Disputes config at the draft term of the first round of the dispute
    * @return Jurors number for the next regular round of the given round
    */
    function _getNextRegularRoundJurorsNumber(AdjudicationRound storage _round, DisputesConfig storage _config) internal view returns (uint64) {
        // Jurors number are increased by a step factor on each appeal
        uint64 jurorsNumber = _round.jurorsNumber.mul(_config.appealStepFactor);
        // Make sure it's odd to enforce avoiding a tie. Note that it can happen if any of the jurors don't vote anyway.
        if (uint256(jurorsNumber) % 2 == 0) {
            jurorsNumber++;
        }
        return jurorsNumber;
    }

    /**
    * @dev Internal function to calculate the jurors number for final rounds at the current term. The number of jurors of a final round does not
    *      depend on its previous rounds, only on the current Court term. This function assumes Court term is up-to-date.
    * @param _termId Term querying the final round jurors number of
    * @return Jurors number for final rounds for the given term
    */
    function _getFinalRoundJurorsNumber(uint64 _termId) internal view returns (uint64) {
        // The registry guarantees its total active balance will never be greater than
        // `2^64 * minJurorsActiveBalance / FINAL_ROUND_WEIGHT_PRECISION`. Thus, the
        // jurors number for a final round will always fit in `uint64`
        uint256 totalActiveBalance = jurorsRegistry.totalActiveBalanceAt(_termId);
        uint256 minJurorsActiveBalance = jurorsRegistry.minJurorsActiveBalance();
        return (FINAL_ROUND_WEIGHT_PRECISION.mul(totalActiveBalance) / minJurorsActiveBalance).toUint64();
    }

    /**
    * @dev Internal function to get fees information for regular rounds for a certain term. This function assumes Court term is up-to-date.
    * @param _config Court config to use in order to get fees
    * @param _jurorsNumber Number of jurors participating in the round being queried
    * @return feeToken ERC20 token used for the fees
    * @return jurorFees Total amount of fees to be distributed between the winning jurors of a round
    * @return totalFees Total amount of fees for a regular round at the given term
    */
    function _getRegularRoundFees(CourtConfig storage _config, uint64 _jurorsNumber) internal view
        returns (ERC20 feeToken, uint256 jurorFees, uint256 totalFees)
    {
        feeToken = _config.fees.token;
        // For regular rounds the fees for each juror is constant and given by the config of the round
        jurorFees = uint256(_jurorsNumber).mul(_config.fees.jurorFee);
        // The total fees for regular rounds also considers the heartbeat, the number of drafts, and the number of settles
        uint256 draftAndSettleFees = (_config.fees.draftFee.add(_config.fees.settleFee)).mul(uint256(_jurorsNumber));
        totalFees = _config.fees.heartbeatFee.add(jurorFees).add(draftAndSettleFees);
    }

    /**
    * @dev Internal function to get fees information for final rounds for a certain term. This function assumes Court term is up-to-date.
    * @param _config Court config to use in order to get fees
    * @param _jurorsNumber Number of jurors participating in the round being queried
    * @return feeToken ERC20 token used for the fees
    * @return jurorFees Total amount of fees corresponding to the jurors at the given term
    * @return totalFees Total amount of fees for a final round at the given term
    */
    function _getFinalRoundFees(CourtConfig storage _config, uint64 _jurorsNumber) internal view
        returns (ERC20 feeToken, uint256 jurorFees, uint256 totalFees)
    {
        feeToken = _config.fees.token;
        // For final rounds, the jurors number is computed as the number of times the registry's minimum active balance is held in the registry
        // itself, multiplied by a precision factor. To avoid requesting a huge amount of fees, a final round discount is applied for each juror.
        jurorFees = (uint256(_jurorsNumber).mul(_config.fees.jurorFee) / FINAL_ROUND_WEIGHT_PRECISION).pct(_config.disputes.finalRoundReduction);
        // The total fees for final rounds only considers the heartbeat, there is no draft and no extra settle fees considered
        totalFees = _config.fees.heartbeatFee.add(jurorFees);
    }

    /**
    * @dev Internal function to check the adjudication state of a certain dispute round. This function assumes Court term is up-to-date.
    * @param _dispute Dispute to be checked
    * @param _roundId Identification number of the dispute round to be checked
    * @param _state Expected adjudication state for the given dispute round
    */
    function _checkAdjudicationState(Dispute storage _dispute, uint256 _roundId, AdjudicationState _state) internal view {
        require(_roundId < _dispute.rounds.length, ERROR_ROUND_DOES_NOT_EXIST);
        require(_adjudicationStateAt(_dispute, _roundId, termId) == _state, ERROR_INVALID_ADJUDICATION_STATE);
    }

    /**
    * @dev Internal function to tell adjudication state of a round at a certain term. This function assumes the given round exists.
    * @param _dispute Dispute querying the adjudication round of
    * @param _roundId Identification number of the dispute round querying the adjudication round of
    * @param _termId Identification number of the dispute round querying the adjudication round of
    * @return Adjudication state of the requested dispute round for the given term
    */
    function _adjudicationStateAt(Dispute storage _dispute, uint256 _roundId, uint64 _termId) internal view returns (AdjudicationState) {
        AdjudicationRound storage round = _dispute.rounds[_roundId];
        CourtConfig storage config = _getDisputeConfig(_dispute);

        // If the dispute is executed or the given round is not the last one, we consider it ended
        uint256 numberOfRounds = _dispute.rounds.length;
        // No need for SafeMath: this function assumes the given round exists, and therfore length of rounds array is >= 1
        if (_dispute.state == DisputeState.Executed || _roundId < numberOfRounds - 1) {
            return AdjudicationState.Ended;
        }

        // If given term is before the actual term when the last round was finally drafted, then the last round adjudication state is invalid
        // No need for SafeMath: round state durations are safely capped at config
        uint64 draftFinishedTermId = round.draftTermId + round.delayedTerms;
        if (_dispute.state == DisputeState.PreDraft || _termId < draftFinishedTermId) {
            return AdjudicationState.Invalid;
        }

        // If given term is before the reveal start term of the last round, then jurors are still allowed to commit votes for the last round
        // No need for SafeMath: round state durations are safely capped at config
        uint64 revealStartTerm = draftFinishedTermId + config.disputes.commitTerms;
        if (_termId < revealStartTerm) {
            return AdjudicationState.Committing;
        }

        // If given term is before the appeal start term of the last round, then jurors are still allowed to reveal votes for the last round
        // No need for SafeMath: round state durations are safely capped at config
        uint64 appealStartTerm = revealStartTerm + config.disputes.revealTerms;
        if (_termId < appealStartTerm) {
            return AdjudicationState.Revealing;
        }

        // If the max number of appeals has been reached, then the last round is the final round and can be considered ended
        bool maxAppealReached = numberOfRounds > config.disputes.maxRegularAppealRounds;
        if (maxAppealReached) {
            return AdjudicationState.Ended;
        }

        // If the last round was not appealed yet, check if the confirmation period has started or not
        bool isLastRoundAppealed = _existsAppeal(round.appeal);
        // No need for SafeMath: round state durations are safely capped at config
        uint64 appealConfirmationStartTerm = appealStartTerm + config.disputes.appealTerms;
        if (!isLastRoundAppealed) {
            // If given term is before the appeal confirmation start term, then the last round can still be appealed. Otherwise, it is ended.
            if (_termId < appealConfirmationStartTerm) {
                return AdjudicationState.Appealing;
            } else {
                return AdjudicationState.Ended;
            }
        }

        // If the last round was appealed and the given term is before the appeal confirmation end term, then the last round appeal can still be
        // confirmed. Note that if the round being checked was already appealed and confirmed, it won't be the last round, thus it will be caught
        // above by the first check and considered 'Ended'
        // No need for SafeMath: round state durations are safely capped at config
        uint64 appealConfirmationEndTerm = appealConfirmationStartTerm + config.disputes.appealConfirmTerms;
        if (_termId < appealConfirmationEndTerm) {
            return AdjudicationState.ConfirmingAppeal;
        }

        // If non of the above conditions have been met, the last round is considered ended
        return AdjudicationState.Ended;
    }

    /**
    * @dev Internal function to get the Court config at the draft term of the first round of a certain round
    * @param _dispute Dispute querying the court config at its first draft term
    * @return Court config at the draft term of the given round
    */
    function _getDisputeConfig(Dispute storage _dispute) internal view returns (CourtConfig storage) {
        // Note that it is safe to access a court config directly for a past term, no need to use `_getConfigAt`
        return _getConfigSafeAt(_dispute.rounds[0].draftTermId);
    }

    /**
    * @dev Internal function to get the Court config for a given term
    * @param _termId Term querying the Court config of
    * @return Court config for the given term
    */
    function _getConfigAt(uint64 _termId) internal view returns (CourtConfig storage) {
        // If the given term is lower or equal to the last ensured Court term, it is safe to use a past Court config
        uint64 lastEnsuredTermId = termId;
        if (_termId <= lastEnsuredTermId) {
            return _getConfigSafeAt(_termId);
        }

        // If the given term is in the future but there is a config change scheduled before it, use the incoming config
        uint64 configChangeTermId_ = configChangeTermId;
        if (configChangeTermId_ <= _termId) {
            return _getConfigSafeAt(configChangeTermId_);
        }

        // If no changes are scheduled, use the Court config of the last ensured term
        return _getConfigSafeAt(lastEnsuredTermId);
    }

    /**
    * @dev Internal function to directly get the Court config for a given term
    * @param _termId Term querying the Court config of
    * @return Court config for the given term
    */
    function _getConfigSafeAt(uint64 _termId) internal view returns (CourtConfig storage) {
        uint64 configId = terms[_termId].courtConfigId;
        return courtConfigs[uint256(configId)];
    }

    /**
    * @dev Internal function to tell the current term of the Court. Note that the current term may not be ensured yet.
    * @return Identification number of the Court current term
    */
    function _getCurrentTermId() internal view returns (uint64) {
        // No need for SafeMath: Court terms are assumed to always fit in uint64.
        return termId + _neededTermTransitions();
    }

    /**
    * @dev Internal function to compute the randomness that will be used to draft jurors for the given term. This
    *      function assumes the given term exists. To determine the randomness factor for a term we use the hash of a
    *      block number that is set once the term has started to ensure it cannot be known beforehand. Note that the
    *      hash function being used only works for the 256 most recent block numbers.
    * @param _term Term to compute the randomness of
    * @return Randomness computed for the given term
    */
    function _getTermRandomness(Term storage _term) internal view returns (bytes32) {
        require(getBlockNumber64() > _term.randomnessBN, ERROR_TERM_RANDOMNESS_NOT_YET);
        return blockhash(_term.randomnessBN);
    }

    /**
    * @dev Internal function to tell whether a round is regular or final. This function assumes the given round exists.
    * @param _roundId Identification number of the round to be checked
    * @param _config Court config to use in order to check if the given round is regular or final
    * @return True if the given round is regular, false in case its a final round
    */
    function _isRegularRound(uint256 _roundId, CourtConfig storage _config) internal view returns (bool) {
        return _roundId < _config.disputes.maxRegularAppealRounds;
    }

    /**
    * @dev Internal function to check if a certain appeal exists
    * @param _appeal Appeal to be checked
    * @return True if the given appeal has a maker address associated to it, false otherwise
    */
    function _existsAppeal(Appeal storage _appeal) internal view returns (bool) {
        return _appeal.maker != address(0);
    }

    /**
    * @dev Internal function to check if a certain appeal has been confirmed
    * @param _appeal Appeal to be checked
    * @return True if the given appeal was confirmed, false otherwise
    */
    function _isAppealConfirmed(Appeal storage _appeal) internal view returns (bool) {
        return _appeal.taker != address(0);
    }

    /**
    * @dev Internal function to get the identification number of the vote of a certain dispute round
    * @param _disputeId Identification number of the dispute querying the vote id of
    * @param _roundId Identification number of the dispute round querying the vote id of
    * @return Identification number of the vote of the requested dispute round
    */
    function _getVoteId(uint256 _disputeId, uint256 _roundId) internal pure returns (uint256) {
        return (_disputeId << 128) + _roundId;
    }

    /**
    * @dev Internal function to get the dispute round of a certain vote identification number
    * @param _voteId Identification number of the vote querying the dispute round of
    * @return disputeId Identification number of the dispute for the given vote
    * @return roundId Identification number of the dispute round for the given vote
    */
    function _decodeVoteId(uint256 _voteId) internal pure returns (uint256 disputeId, uint256 roundId) {
        disputeId = _voteId >> 128;
        roundId = _voteId & 0xFFFFFFFFFFFFFFFFFFFFFFFFFFFFFFFF;
        // TODO: validate round exists
    }

    /**
    * @dev Private function to draft jurors for a given dispute and round. It assumes the given data is correct
    * @param _disputeId Identification number of the dispute to be drafted
    * @param _round Round of the dispute to be drafted
    * @param _jurorsNumber Number of jurors requested for the dispute round
    * @param _selectedJurors Number of jurors already selected for the dispute round
    * @param _requestedJurors Number of jurors to be drafted for the given dispute. Note that this number could be part of the jurors number.
    * @param _draftTerm Term in which the dispute was requested to be drafted
    * @param _config Config of the Court at the draft term
    * @return True if all the requested jurors for the given round were drafted, false otherwise
    */
    function _draft(
        uint256  _disputeId,
        AdjudicationRound storage _round,
        uint64 _jurorsNumber,
        uint64 _selectedJurors,
        uint64 _requestedJurors,
        Term storage _draftTerm,
        CourtConfig storage _config
    )
        private returns(bool)
    {
        // Draft jurors for the requested round
        uint256[7] memory draftParams = [
            uint256(_draftTerm.randomness),
            _disputeId,
            uint256(termId),
            _selectedJurors,
            _requestedJurors,
            uint256(_jurorsNumber),
            uint256(_config.disputes.penaltyPct)
        ];
        (address[] memory jurors, uint64[] memory weights, uint256 outputLength) = jurorsRegistry.draft(draftParams);

        // Update round with drafted jurors information.
        // No need for SafeMath: this cannot be greater than `jurorsNumber`.
        uint64 newSelectedJurors = _selectedJurors + _requestedJurors;
        _round.selectedJurors = newSelectedJurors;

        // Store or update drafted jurors' weight
        for (uint256 i = 0; i < outputLength; i++) {
            address juror = jurors[i];
            JurorState storage jurorState = _round.jurorsStates[juror];
            // If the juror was already registered in the list, then don't add it twice
            if (uint256(jurorState.weight) == 0) {
                _round.jurors.push(juror);
            }
            // No need for SafeMath: We assume a juror cannot be drafted 2^64 times for a round
            jurorState.weight += weights[i];
        }

        return newSelectedJurors == _jurorsNumber;
    }

    // TODO: move to a factory contract
    function _initJurorsRegistry(IJurorsRegistry _jurorsRegistry, ERC20 _jurorToken, uint256 _minJurorsActiveBalance) private {
        uint256 maxUint64 = uint256(uint64(-1));
        uint256 minActiveBalancesLimit = maxUint64 / FINAL_ROUND_WEIGHT_PRECISION;
        uint256 totalActiveBalanceLimit = _minJurorsActiveBalance.mul(minActiveBalancesLimit);
        _jurorsRegistry.init(IJurorsRegistryOwner(this), _jurorToken, _minJurorsActiveBalance, totalActiveBalanceLimit);
    }

    // TODO: move to a factory contract
    function _initSubscriptions(ERC20 _feeToken, uint256[6] memory _subscriptionParams) private {
        uint64 maxUint64 = uint64(-1);
        uint256 maxUint16 = uint16(-1);

        require(_subscriptionParams[0] <= maxUint64, ERROR_INVALID_PERIOD_DURATION); // _periodDuration
        require(_subscriptionParams[3] <= maxUint16, ERROR_INVALID_LATE_PAYMENT_PENALTY); // _latePaymentPenaltyPct
        require(_subscriptionParams[4] <= maxUint16, ERROR_INVALID_GOVERNANCE_SHARE); // _governorSharePct
        subscriptions.init(
            ISubscriptionsOwner(this),
            jurorsRegistry,
            uint64(_subscriptionParams[0]), // _periodDuration
            _feeToken,
            _subscriptionParams[1],         // _feeAmount
            _subscriptionParams[2],         // _prePaymentPeriods
            _subscriptionParams[3],         // _resumePrePaidPeriods
            uint16(_subscriptionParams[4]), // _latePaymentPenaltyPct
            uint16(_subscriptionParams[5])  // _governorSharePct
        );
    }
}<|MERGE_RESOLUTION|>--- conflicted
+++ resolved
@@ -31,12 +31,7 @@
     string private constant ERROR_TERM_DURATION_TOO_LONG = "CT_TERM_DURATION_TOO_LONG";
     string private constant ERROR_BAD_FIRST_TERM_START_TIME = "CT_BAD_FIRST_TERM_START_TIME";
     string private constant ERROR_TOO_OLD_TERM = "CT_TOO_OLD_TERM";
-<<<<<<< HEAD
-    string private constant ERROR_CONFIG_PERIOD_ZERO_TERMS = "CT_CONFIG_PERIOD_0";
-    string private constant ERROR_CONFIG_PERIOD_MAX_TERMS = "CT_CONFIG_PERIOD_MAX";
-=======
     string private constant ERROR_CONFIG_PERIOD = "CT_CONFIG_PERIOD";
->>>>>>> 1723ab02
     string private constant ERROR_INVALID_PENALTY_PCT = "CT_INVALID_PENALTY_PCT";
     string private constant ERROR_BAD_INITIAL_JURORS = "CT_BAD_INITIAL_JURORS";
     string private constant ERROR_BAD_APEAL_STEP_FACTOR = "CT_BAD_APEAL_STEP_FACTOR";
@@ -95,13 +90,6 @@
     // Precision factor used to improve rounding when computing weights for the final round
     uint256 internal constant FINAL_ROUND_WEIGHT_PRECISION = 1000;
 
-<<<<<<< HEAD
-    // Max for termDuration (in seconds)
-    uint64 internal constant ONE_YEAR = 31536000;
-
-    // Max number of terms for rond state durations (if terms were 1h, this would be a year)
-    uint64 internal constant MAX_STATE_DURATION = 8670;
-=======
     // Max for termDuration
     uint64 internal constant MAX_TERM_DURATION = 365 days;
 
@@ -110,7 +98,6 @@
 
     // Max number of terms that each of the different adjudication states can last (if lasted 1h, this would be a year)
     uint64 internal constant MAX_ADJ_STATE_DURATION = 8670;
->>>>>>> 1723ab02
 
     enum DisputeState {
         PreDraft,
@@ -330,15 +317,9 @@
         uint256[6] memory _subscriptionParams // _periodDuration, _feeAmount, _prePaymentPeriods, _resumePrePaidPeriods, _latePaymentPenaltyPct, _governorSharePct
     ) public {
         // This seems reasonable enough, and this way we avoid using SafeMath for termDurarion
-<<<<<<< HEAD
-        require(_termDuration < ONE_YEAR, ERROR_TERM_DURATION_TOO_LONG);
-        require(
-            _firstTermStartTime >= getTimestamp64() + _termDuration && _firstTermStartTime <= getTimestamp64() + 2 * ONE_YEAR,
-=======
         require(_termDuration < MAX_TERM_DURATION, ERROR_TERM_DURATION_TOO_LONG);
         require(
             _firstTermStartTime >= getTimestamp64() + _termDuration && _firstTermStartTime <= getTimestamp64() + MAX_FIRST_TERM_DELAY_PERIOD,
->>>>>>> 1723ab02
             ERROR_BAD_FIRST_TERM_START_TIME
         );
 
@@ -1081,11 +1062,7 @@
             }
             // Set the start time of the new term. Note that we are using a constant term duration value to guarantee
             // equally long terms, regardless of heartbeats.
-<<<<<<< HEAD
-            // No need for SafeMath: termDuration is capped at ONE_YEAR, _firstTermStartTime by 2 * ONE_YEAR,
-=======
             // No need for SafeMath: termDuration is capped at MAX_TERM_DURATION, _firstTermStartTime by MAX_FIRST_TERM_DELAY_PERIOD,
->>>>>>> 1723ab02
             // and we assume that timestamps (and its derivatives like termId) won't reach MAX_UINT64, which would be ~5.8e11 years
             currentTerm.startTime = previousTerm.startTime + termDuration;
             // In order to draft a random number of jurors in a term, we use a randomness factor for each term based on a
@@ -1359,12 +1336,7 @@
 
         // TODO: add reasonable limits for durations
         for (uint i = 0; i < _roundStateDurations.length; i++) {
-<<<<<<< HEAD
-            require(_roundStateDurations[i] > 0, ERROR_CONFIG_PERIOD_ZERO_TERMS);
-            require(_roundStateDurations[i] < MAX_STATE_DURATION, ERROR_CONFIG_PERIOD_MAX_TERMS);
-=======
             require(_roundStateDurations[i] > 0 && _roundStateDurations[i] < MAX_ADJ_STATE_DURATION, ERROR_CONFIG_PERIOD);
->>>>>>> 1723ab02
         }
 
         // If there was a config change already scheduled, reset it (in that case we will overwrite last array item).
