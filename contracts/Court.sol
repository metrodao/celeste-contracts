pragma solidity ^0.4.24; // TODO: pin solc

// Inspired by: Kleros.sol https://github.com/kleros/kleros @ 7281e69
import "./standards/arbitration/IArbitrable.sol";
import "./standards/erc900/IJurorsRegistry.sol";
import "./standards/erc900/IJurorsRegistryOwner.sol";
import "./standards/accounting/IAccounting.sol";
import "./standards/voting/ICRVoting.sol";
import "./standards/voting/ICRVotingOwner.sol";
import "./standards/subscription/ISubscriptions.sol";
import "./standards/subscription/ISubscriptionsOwner.sol";

import "@aragon/os/contracts/lib/token/ERC20.sol";
import "@aragon/os/contracts/common/SafeERC20.sol";
import "@aragon/os/contracts/lib/math/SafeMath.sol";


// solium-disable function-order
contract Court is IJurorsRegistryOwner, ICRVotingOwner, ISubscriptionsOwner {
    using SafeERC20 for ERC20;
    using SafeMath for uint256;

    uint256 internal constant MAX_JURORS_PER_DRAFT_BATCH = 10; // to cap gas used on draft
    uint256 internal constant FINAL_ROUND_WEIGHT_PRECISION = 1000; // to improve roundings
    uint64 internal constant APPEAL_STEP_FACTOR = 3;
    uint8 public constant APPEAL_COLLATERAL_FACTOR = 3; // multiple of juror fees required to appeal a preliminary ruling
    uint8 public constant APPEAL_CONFIRMATION_COLLATERAL_FACTOR = 2; // multiple of juror fees required to confirm appeal
    // TODO: move all other constants up here

    struct CourtConfig {
        // Fee structure
        ERC20 feeToken;
        uint256 jurorFee;           // per juror, total round juror fee = jurorFee * jurors drawn
        uint256 heartbeatFee;       // per dispute, total heartbeat fee = heartbeatFee * disputes/appeals in term
        uint256 draftFee;           // per juror, total round draft fee = draftFee * jurors drawn
        uint256 settleFee;          // per juror, total round draft fee = settleFee * jurors drawn
        // Dispute config
        uint64 commitTerms;
        uint64 revealTerms;
        uint64 appealTerms;
        uint64 appealConfirmTerms;
        uint16 penaltyPct;
        uint16 finalRoundReduction; // ‱ of reduction applied for final appeal round (1/10,000)
        uint32 maxRegularAppealRounds; // before the final appeal
    }

    struct Term {
        uint64 startTime;       // timestamp when the term started
        uint64 dependingDrafts; // disputes or appeals pegged to this term for randomness
        uint64 courtConfigId;   // fee structure for this term (index in courtConfigs array)
        uint64 randomnessBN;    // block number for entropy
        bytes32 randomness;     // entropy from randomnessBN block hash
    }

    enum AdjudicationState {
        Invalid,
        Commit,
        Reveal,
        Appeal,
        AppealConfirm,
        Ended
    }

    struct JurorState {
        uint64 weight;
        bool rewarded;
    }

    struct AdjudicationRound {
        address[] jurors;
        mapping (address => JurorState) jurorSlotStates;
        Appealer appealMaker;
        Appealer appealTaker;
        uint64 draftTermId;
        uint64 delayTerms;
        uint64 jurorNumber;
        uint64 coherentJurors;
        uint64 nextJurorIndex;
        uint64 filledSeats;
        uint64 settledJurors;
        address triggeredBy;
        bool settledPenalties;
        bool settledAppeals;
        uint256 jurorFees;
        // for regular rounds this contains penalties from non-winning jurors, collected after reveal period
        // for the final round it contains all potential penalties from jurors that voted, as they are collected when jurors commit vote
        uint256 collectedTokens;
    }

    // TODO: unifiy this with CRVoting!
    enum Ruling {
        Missing,
        Refused
        // ruling options are dispute specific
    }

    struct Appealer {
        address appealer;
        uint8 forRuling;
    }

    enum DisputeState {
        PreDraft,
        Adjudicating,
        Executed
    }

    struct Dispute {
        IArbitrable subject;
        uint8 possibleRulings;      // number of possible rulings the court can decide on
        uint8 winningRuling;
        DisputeState state;
        AdjudicationRound[] rounds;
    }

    // State constants which are set in the constructor and can't change
    uint64 public termDuration; // recomended value ~1 hour as 256 blocks (available block hash) around an hour to mine
    IJurorsRegistry internal jurorsRegistry;
    IAccounting internal accounting;
    ICRVoting internal voting;
    ISubscriptions internal subscriptions;

    // Global config, configurable by governor
    address internal governor; // TODO: consider using aOS' ACL
    CourtConfig[] public courtConfigs;

    // Court state
    uint64 internal termId;
    uint64 public configChangeTermId;
    mapping (uint64 => Term) public terms;
    Dispute[] public disputes;

    string internal constant ERROR_INVALID_ADDR = "CTBAD_ADDR";
    string internal constant ERROR_DEPOSIT_FAILED = "CTDEPOSIT_FAIL";
    string internal constant ERROR_TOO_MANY_TRANSITIONS = "CTTOO_MANY_TRANSITIONS";
    string internal constant ERROR_UNFINISHED_TERM = "CTUNFINISHED_TERM";
    string internal constant ERROR_PAST_TERM_FEE_CHANGE = "CTPAST_TERM_FEE_CHANGE";
    string internal constant ERROR_OVERFLOW = "CTOVERFLOW";
    string internal constant ERROR_ROUND_ALREADY_DRAFTED = "CTROUND_ALRDY_DRAFTED";
    string internal constant ERROR_NOT_DRAFT_TERM = "CTNOT_DRAFT_TERM";
    string internal constant ERROR_TERM_RANDOMNESS_NOT_YET = "CTRANDOM_NOT_YET";
    string internal constant ERROR_WRONG_TERM = "CTBAD_TERM";
    string internal constant ERROR_TERM_RANDOMNESS_UNAVAIL = "CTRANDOM_UNAVAIL";
    string internal constant ERROR_INVALID_DISPUTE_STATE = "CTBAD_DISPUTE_STATE";
    string internal constant ERROR_INVALID_ADJUDICATION_ROUND = "CTBAD_ADJ_ROUND";
    string internal constant ERROR_INVALID_ADJUDICATION_STATE = "CTBAD_ADJ_STATE";
    string internal constant ERROR_ROUND_ALREADY_APPEALED = "CTROUND_ALRDY_APPEALED";
    string internal constant ERROR_ROUND_NOT_APPEALED = "CTROUND_NOT_APPEALED";
    string internal constant ERROR_ROUND_APPEAL_ALREADY_SETTLED = "CTAPPEAL_ALRDY_SETTLED";
    string internal constant ERROR_ROUND_APPEAL_ALREADY_CONFIRMED = "CTAPPEAL_ALRDY_CONFIRMED";
    string internal constant ERROR_INVALID_RULING = "CTBAD_RULING";
    string internal constant ERROR_INVALID_JUROR = "CTBAD_JUROR";
    // TODO: string internal constant ERROR_INVALID_DISPUTE_CREATOR = "CTBAD_DISPUTE_CREATOR";
    string internal constant ERROR_SUBSCRIPTION_NOT_PAID = "CTSUBSC_UNPAID";
    string internal constant ERROR_INVALID_RULING_OPTIONS = "CTBAD_RULING_OPTS";
    string internal constant ERROR_CONFIG_PERIOD_ZERO_TERMS = "CTCONFIG_PERIOD_0";
    string internal constant ERROR_PREV_ROUND_NOT_SETTLED = "CTPREV_ROUND_NOT_SETTLED";
    string internal constant ERROR_ROUND_ALREADY_SETTLED = "CTROUND_ALRDY_SETTLED";
    string internal constant ERROR_ROUND_NOT_SETTLED = "CTROUND_NOT_SETTLED";
    string internal constant ERROR_JUROR_ALREADY_REWARDED = "CTJUROR_ALRDY_REWARDED";
    string internal constant ERROR_JUROR_NOT_COHERENT = "CTJUROR_INCOHERENT";
    string internal constant ERROR_WRONG_PENALTY_PCT = "CTBAD_PENALTY";
    string internal constant ERROR_ZERO_MAX_ROUNDS = "COURT_ZERO_MAX_ROUNDS";

    uint64 internal constant ZERO_TERM_ID = 0; // invalid term that doesn't accept disputes
    uint64 internal constant MODIFIER_ALLOWED_TERM_TRANSITIONS = 1;
    //bytes4 private constant ARBITRABLE_INTERFACE_ID = 0xabababab; // TODO: interface id
    uint256 internal constant PCT_BASE = 10000; // ‱
    uint8 internal constant MIN_RULING_OPTIONS = 2;
    uint8 internal constant MAX_RULING_OPTIONS = MIN_RULING_OPTIONS;
    uint256 internal constant MAX_UINT16 = uint16(-1);
    uint64 internal constant MAX_UINT64 = uint64(-1);

    event NewTerm(uint64 termId, address indexed heartbeatSender);
    event NewCourtConfig(uint64 fromTermId, uint64 courtConfigId);
    event DisputeStateChanged(uint256 indexed disputeId, DisputeState indexed state);
    event NewDispute(uint256 indexed disputeId, address indexed subject, uint64 indexed draftTermId, uint64 jurorNumber);
    event RulingAppealed(uint256 indexed disputeId, uint256 indexed roundId, uint8 forRuling);
    event RulingAppealConfirmed(uint256 indexed disputeId, uint256 indexed roundId, uint64 indexed draftTermId, uint256 jurorNumber);
    event RulingExecuted(uint256 indexed disputeId, uint8 indexed ruling);
    event RoundSlashingSettled(uint256 indexed disputeId, uint256 indexed roundId, uint256 collectedTokens);
    event RewardSettled(uint256 indexed disputeId, uint256 indexed roundId, address juror);

    modifier only(address _addr) {
        require(msg.sender == _addr, ERROR_INVALID_ADDR);
        _;
    }

    modifier ensureTerm {
        _ensureTerm();
        _;
    }

    /**
     * @param _termDuration Duration in seconds per term (recommended 1 hour)
     * @param _tokens Array containing:
     *        _jurorToken The address of the juror work token contract.
     *        _feeToken The address of the token contract that is used to pay for fees.
     * @param _jurorsRegistry The address of the JurorsRegistry component of the Court
     * @param _voting The address of the Commit Reveal Voting contract.
     * @param _fees Array containing:
     *        _jurorFee The amount of _feeToken that is paid per juror per dispute
     *        _heartbeatFee The amount of _feeToken per dispute to cover maintenance costs.
     *        _draftFee The amount of _feeToken per juror to cover the drafting cost.
     *        _settleFee The amount of _feeToken per juror to cover round settlement cost.
     * @param _governor Address of the governor contract.
     * @param _firstTermStartTime Timestamp in seconds when the court will open (to give time for juror onboarding)
     * @param _minJurorsActiveBalance Minimum amount of juror tokens that can be activated
     * @param _roundStateDurations Number of terms that the different states a dispute round last
     * @param _pcts Array containing:
     *        _penaltyPct ‱ of minJurorsActiveBalance that can be slashed (1/10,000)
     *        _finalRoundReduction ‱ of fee reduction for the last appeal round (1/10,000)
     * @param _subscriptionParams Array containing params for Subscriptions:
     *        _periodDuration Length of Subscription periods
     *        _feeAmount Amount of periodic fees
     *        _prePaymentPeriods Max number of payments that can be done in advance
     *        _latePaymentPenaltyPct Penalty for not paying on time
     *        _governorSharePct Share of paid fees that goes to governor
     */
    constructor(
        uint64 _termDuration,
        ERC20[2] _tokens, // _jurorToken, _feeToken
        IJurorsRegistry _jurorsRegistry,
        IAccounting _accounting,
        ICRVoting _voting,
        ISubscriptions _subscriptions,
        uint256[4] _fees, // _jurorFee, _heartbeatFee, _draftFee, _settleFee
        address _governor,
        uint64 _firstTermStartTime,
<<<<<<< HEAD
        uint256 _jurorMinStake,
        uint64[4] _roundStateDurations,
=======
        uint256 _minJurorsActiveBalance,
        uint64[3] _roundStateDurations,
>>>>>>> 40d7d961
        uint16[2] _pcts, //_penaltyPct, _finalRoundReduction
        uint32 _maxRegularAppealRounds,
        uint256[5] _subscriptionParams // _periodDuration, _feeAmount, _prePaymentPeriods, _latePaymentPenaltyPct, _governorSharePct
    ) public {
        require(_firstTermStartTime >= _termDuration, ERROR_WRONG_TERM);

        termDuration = _termDuration;
        jurorsRegistry = _jurorsRegistry;
        accounting = _accounting;
        voting = _voting;
        subscriptions = _subscriptions;
        governor = _governor;

        //                                  _jurorToken
        _initJurorsRegistry(_jurorsRegistry, _tokens[0], _minJurorsActiveBalance);
        accounting.init(address(this));
        voting.setOwner(ICRVotingOwner(this));
        //                 _jurorToken
        _initSubscriptions(_tokens[0], _subscriptionParams);

        courtConfigs.length = 1; // leave index 0 empty
        _setCourtConfig(
            ZERO_TERM_ID,
            _tokens[1], // _feeToken
            _fees,
            _roundStateDurations,
            _pcts[0], // _penaltyPct
            _pcts[1],  // _finalRoundReduction
            _maxRegularAppealRounds
        );
        terms[ZERO_TERM_ID].startTime = _firstTermStartTime - _termDuration;
    }

    /**
     * @notice Send a heartbeat to the Court to transition up to `_termTransitions`
     */
    function heartbeat(uint64 _termTransitions) public {
        require(canTransitionTerm(), ERROR_UNFINISHED_TERM);

        Term storage prevTerm = terms[termId];
        termId += 1;
        Term storage nextTerm = terms[termId];
        address heartbeatSender = msg.sender;

        // Set fee structure for term
        if (nextTerm.courtConfigId == 0) {
            nextTerm.courtConfigId = prevTerm.courtConfigId;
        } else {
            configChangeTermId = ZERO_TERM_ID; // fee structure changed in this term
        }

        // TODO: skip period if you can

        // Set the start time of the term (ensures equally long terms, regardless of heartbeats)
        nextTerm.startTime = prevTerm.startTime + termDuration;
        nextTerm.randomnessBN = _blockNumber() + 1; // randomness source set to next block (content unknown when heartbeat happens)

        CourtConfig storage courtConfig = courtConfigs[nextTerm.courtConfigId];
        uint256 totalFee = nextTerm.dependingDrafts * courtConfig.heartbeatFee;

        if (totalFee > 0) {
            accounting.assign(courtConfig.feeToken, heartbeatSender, totalFee);
        }

        emit NewTerm(termId, heartbeatSender);

        if (_termTransitions > 1 && canTransitionTerm()) {
            heartbeat(_termTransitions - 1);
        }
    }

    /**
     * @notice Create a dispute over `_subject` with `_possibleRulings` possible rulings, drafting `_jurorNumber` jurors in term `_draftTermId`
     */
    function createDispute(IArbitrable _subject, uint8 _possibleRulings, uint64 _jurorNumber, uint64 _draftTermId)
        external
        ensureTerm
        returns (uint256)
    {
        // TODO: Limit the min amount of terms before drafting (to allow for evidence submission)
        // TODO: Limit the max amount of terms into the future that a dispute can be drafted
        // TODO: Limit the max number of initial jurors
        // TODO: ERC165 check that _subject conforms to the Arbitrable interface

        // TODO: require(address(_subject) == msg.sender, ERROR_INVALID_DISPUTE_CREATOR);
        require(subscriptions.isUpToDate(address(_subject)), ERROR_SUBSCRIPTION_NOT_PAID);
        require(_possibleRulings >= MIN_RULING_OPTIONS && _possibleRulings <= MAX_RULING_OPTIONS, ERROR_INVALID_RULING_OPTIONS);

        uint256 disputeId = disputes.length;
        disputes.length = disputeId + 1;

        Dispute storage dispute = disputes[disputeId];
        dispute.subject = _subject;
        dispute.possibleRulings = _possibleRulings;

        (ERC20 feeToken, uint256 feeAmount, uint256 jurorFees) = _getFeesForRegularRound(_draftTermId, _jurorNumber);
        // pay round fees
        _payGeneric(feeToken, feeAmount);
        _createRound(disputeId, DisputeState.PreDraft, _draftTermId, _jurorNumber, jurorFees);

        emit NewDispute(disputeId, _subject, _draftTermId, _jurorNumber);

        return disputeId;
    }

    /**
     * @notice Draft jurors for the next round of dispute #`_disputeId`
     * @dev Allows for batches, so only up to MAX_JURORS_PER_DRAFT_BATCH will be drafted in each call
     */
    function draftAdjudicationRound(uint256 _disputeId)
        public
        ensureTerm
    {
        Dispute storage dispute = disputes[_disputeId];
        AdjudicationRound storage round = dispute.rounds[dispute.rounds.length - 1];
        // TODO: stack too deep: uint64 draftTermId = round.draftTermId;
        // We keep the inintial term for config, but we update it for randomness seed,
        // as otherwise it would be easier for some juror to add tokens to the registry (or remove them)
        // in order to change the result of the next draft batch
        Term storage draftTerm = terms[termId];
        CourtConfig storage config = courtConfigs[terms[round.draftTermId].courtConfigId]; // safe to use directly as it is current or past term

        require(dispute.state == DisputeState.PreDraft, ERROR_ROUND_ALREADY_DRAFTED);
        require(round.draftTermId <= termId, ERROR_NOT_DRAFT_TERM);
        // Ensure that term has randomness:
        _ensureTermRandomness(draftTerm);
        // as we already allow to move drafting to later terms, if current term has gone
        // more than 256 blocks beyond the randomness BN, it will have to wait until next term
        require(draftTerm.randomness != bytes32(0), ERROR_TERM_RANDOMNESS_UNAVAIL);

        // TODO: stack too deep
        //uint64 jurorNumber = round.jurorNumber;
        if (round.jurors.length == 0) {
            round.jurors.length = round.jurorNumber;
        }

        uint256 jurorsRequested = round.jurorNumber - round.filledSeats;
        if (jurorsRequested > MAX_JURORS_PER_DRAFT_BATCH) {
            jurorsRequested = MAX_JURORS_PER_DRAFT_BATCH;
        }

        uint256[7] memory draftParams = [
            uint256(draftTerm.randomness),
            _disputeId,
            termId,
            round.filledSeats,
            jurorsRequested,
            round.jurorNumber,
            config.penaltyPct
        ];
        (
            address[] memory jurors,
            uint64[] memory weights,
            uint256 jurorsLength,
            uint64 filledSeats
        ) = jurorsRegistry.draft(draftParams);
        uint256 nextJurorIndex = round.nextJurorIndex;
        uint256 jurorsRepeated = 0;
        for (uint256 i = 0; i < jurorsLength; i++) {
            // TODO: stack too deep: address juror = jurors[i];
            if (round.jurorSlotStates[jurors[i]].weight == 0) { // new juror
                round.jurors[nextJurorIndex + i - jurorsRepeated] = jurors[i];
            } else { // repeated juror
                jurorsRepeated++;
            }
            round.jurorSlotStates[jurors[i]].weight += weights[i];
        }
        jurorsLength -= jurorsRepeated;
        // reduce jurors array length because of repeated jurors
        // Althoguh draft function does some grouping, jurors can still be unordered and repeated
        round.jurors.length -= jurorsRequested - jurorsLength;
        // invariant: sum(weights) = jurorsRequested
        round.nextJurorIndex += uint64(jurorsLength);
        round.filledSeats = filledSeats;

        // TODO: reuse draft call (stack too deep!)
        accounting.assign(config.feeToken, msg.sender, config.draftFee * round.jurorNumber);

        // drafting is over
        if (round.filledSeats == round.jurorNumber) {
            if (round.draftTermId < termId) {
                round.delayTerms = termId - round.draftTermId;
            }
            dispute.state = DisputeState.Adjudicating;
            emit DisputeStateChanged(_disputeId, dispute.state);
        }
    }

    function _endTermForAdjudicationRound(AdjudicationRound storage round) internal view returns (uint64) {
        uint64 draftTermId = round.draftTermId;
        uint64 configId = terms[draftTermId].courtConfigId;
        CourtConfig storage config = courtConfigs[uint256(configId)];

        // TODO: delayed??
        return draftTermId + config.commitTerms + config.revealTerms + config.appealTerms + config.appealConfirmTerms;
    }

    /**
     * @notice Appeal round #`_roundId` ruling in dispute #`_disputeId`
     */
    function appealRuling(uint256 _disputeId, uint256 _roundId, uint8 forRuling) external ensureTerm {
        _checkAdjudicationState(_disputeId, _roundId, AdjudicationState.Appeal);

        Dispute storage dispute = disputes[_disputeId];
        AdjudicationRound storage currentRound = dispute.rounds[_roundId];

        require(!_isRoundAppealed(currentRound), ERROR_ROUND_ALREADY_APPEALED); // This ruling hasn't been appealed yet

        uint8 currentRuling = _getRoundWinningRuling(_disputeId, _roundId);
        // check correct ruling
        require(
            forRuling > uint8(Ruling.Refused) &&
            forRuling <= uint8(Ruling.Refused) + MAX_RULING_OPTIONS &&
            forRuling != currentRuling,
            ERROR_INVALID_RULING
        );

        (, , ERC20 feeToken, , , uint256 appealDeposit,) = _getNextAppealDetails(currentRound, _roundId);

        // pay round collateral (fees are included in appeal collateral, which is a multiple of them)
        _payGeneric(feeToken, appealDeposit);

        // add Appealer
        currentRound.appealMaker.appealer = msg.sender;
        currentRound.appealMaker.forRuling = forRuling;

        emit RulingAppealed(_disputeId, _roundId, forRuling);
    }

    /**
     * @notice Confirm appeal for #`_roundId` ruling in dispute #`_disputeId`
     */
    function appealConfirm(uint256 _disputeId, uint256 _roundId, uint8 forRuling) external ensureTerm {
        _checkAdjudicationState(_disputeId, _roundId, AdjudicationState.AppealConfirm);

        Dispute storage dispute = disputes[_disputeId];
        AdjudicationRound storage currentRound = dispute.rounds[_roundId];
        CourtConfig storage config = courtConfigs[terms[currentRound.draftTermId].courtConfigId]; // safe to use directly as it is the current term

        require(_isRoundAppealed(currentRound), ERROR_ROUND_NOT_APPEALED); // The ruling was appealed
        require(!_isRoundAppealConfirmed(currentRound), ERROR_ROUND_APPEAL_ALREADY_CONFIRMED); // but not confirmed
        // check correct ruling
        require(
            forRuling > uint8(Ruling.Refused) &&
            forRuling <= uint8(Ruling.Refused) + MAX_RULING_OPTIONS &&
            forRuling != currentRound.appealMaker.forRuling,
            ERROR_INVALID_RULING
        );

<<<<<<< HEAD
        (
            uint64 appealDraftTermId,
            uint64 appealJurorNumber,
            ERC20 feeToken,
            ,
            uint256 jurorFees,
            ,
            uint256 appealConfirmDeposit
        ) = _getNextAppealDetails(currentRound, _roundId);

        // create round
        uint256 newRoundId;
        if (_roundId == MAX_REGULAR_APPEAL_ROUNDS - 1) { // final round, roundId starts at 0
            newRoundId = _createRound(_disputeId, DisputeState.Adjudicating, appealDraftTermId, appealJurorNumber, jurorFees);
        } else {
            // _roundId < MAX_REGULAR_APPEAL_ROUNDS is checked in _getNextAppealDetails,
            assert(_roundId < MAX_REGULAR_APPEAL_ROUNDS);
            newRoundId = _createRound(_disputeId, DisputeState.PreDraft, appealDraftTermId, appealJurorNumber, jurorFees);
        }

        // pay round collateral (fees are included in appeal collateral, which is a multiple of them)
        _payGeneric(feeToken, appealConfirmDeposit);

        // add Appealer
        currentRound.appealTaker.appealer = msg.sender;
        currentRound.appealTaker.forRuling = forRuling;

        emit RulingAppealConfirmed(_disputeId, newRoundId, appealDraftTermId, appealJurorNumber);
    }

    /**
     * @notice Settle appeal deposits for #`_roundId` ruling in dispute #`_disputeId`
     */
    function settleAppealDeposit(uint256 _disputeId, uint256 _roundId) external ensureTerm {
        Dispute storage dispute = disputes[_disputeId];
        AdjudicationRound storage round = dispute.rounds[_roundId];
        Appealer storage appealMaker = round.appealMaker;

        require(round.settledPenalties, ERROR_ROUND_NOT_SETTLED);
        require(_isRoundAppealed(round), ERROR_ROUND_NOT_APPEALED);
        require(!round.settledAppeals, ERROR_ROUND_APPEAL_ALREADY_SETTLED);

        (
            ,
            ,
            ERC20 depositToken,
            uint256 feeAmount,
            ,
            uint256 appealDeposit,
            uint256 appealConfirmDeposit
        ) = _getNextAppealDetails(round, _roundId);

        // TODO: could these be real transfers instead of assignTokens?
        if (!_isRoundAppealConfirmed(round)) {
            // return entire deposit to appealer
            staking.assignTokens(depositToken, appealMaker.appealer, appealDeposit);
        } else {
            Appealer storage appealTaker = round.appealTaker;

            // as round penalties were settled, we are sure we already have final ruling
            uint8 winningRuling = dispute.winningRuling;
            uint256 totalDeposit = appealDeposit + appealConfirmDeposit;

            if (appealMaker.forRuling == winningRuling) {
                staking.assignTokens(depositToken, appealMaker.appealer, totalDeposit - feeAmount);
            } else if (appealTaker.forRuling == winningRuling) {
                staking.assignTokens(depositToken, appealTaker.appealer, totalDeposit - feeAmount);
            } else {
                staking.assignTokens(depositToken, appealMaker.appealer, appealDeposit - feeAmount / 2);
                staking.assignTokens(depositToken, appealTaker.appealer, appealConfirmDeposit - feeAmount / 2);
=======
        uint256 roundId;
        if (_roundId == config.maxRegularAppealRounds - 1) { // final round, roundId starts at 0
            // number of jurors will be the number of times the minimum stake is hold in the registry, multiplied by a precision factor for division roundings
            (roundId, appealJurorNumber) = _newFinalAdjudicationRound(_disputeId, appealDraftTermId);
        } else {
            // no need for more checks, as final appeal won't ever be in Appealable state,
            // so it would never reach here (first check would fail), but we add this as a sanity check
            assert(_roundId < config.maxRegularAppealRounds);
            appealJurorNumber = APPEAL_STEP_FACTOR * currentRound.jurorNumber;
            // make sure it's odd
            if (appealJurorNumber % 2 == 0) {
                appealJurorNumber++;
>>>>>>> 40d7d961
            }
        }

        round.settledAppeals = true;
    }

    /**
     * @notice Execute the final ruling of dispute #`_disputeId`
     */
    function executeRuling(uint256 _disputeId) external ensureTerm {
        Dispute storage dispute = disputes[_disputeId];

        require(dispute.state != DisputeState.Executed, ERROR_INVALID_DISPUTE_STATE);

        uint8 winningRuling = _ensureFinalRuling(_disputeId);
        dispute.state = DisputeState.Executed;

        dispute.subject.rule(_disputeId, uint256(winningRuling));

        emit RulingExecuted(_disputeId, winningRuling);
    }

    /**
     * @notice Execute the final ruling of dispute #`_disputeId`
     * @dev Just executes penalties, jurors must manually claim their rewards
     */
    function settleRoundSlashing(uint256 _disputeId, uint256 _roundId, uint256 _jurorsToSettle) external ensureTerm {
        Dispute storage dispute = disputes[_disputeId];
        AdjudicationRound storage round = dispute.rounds[_roundId];
        CourtConfig storage config = courtConfigs[terms[round.draftTermId].courtConfigId]; // safe to use directly as it is the current term

        // Enforce that rounds are settled in order to avoid one round without incentive to settle
        // even if there is a settleFee, it may not be big enough and all jurors in the round are going to be slashed
        require(_roundId == 0 || dispute.rounds[_roundId - 1].settledPenalties, ERROR_PREV_ROUND_NOT_SETTLED);
        require(!round.settledPenalties, ERROR_ROUND_ALREADY_SETTLED);

        uint8 winningRuling = _ensureFinalRuling(_disputeId);
        uint256 voteId = _getVoteId(_disputeId, _roundId);
        // let's fetch them only the first time
        if (round.settledJurors == 0) {
            round.coherentJurors = uint64(voting.getRulingVotes(voteId, winningRuling));
        }

        uint256 collectedTokens;
        if (_roundId < config.maxRegularAppealRounds) {
            uint256 jurorsSettled;
            (collectedTokens, jurorsSettled) = _settleRegularRoundSlashing(round, voteId, config.penaltyPct, winningRuling, _jurorsToSettle);
            round.collectedTokens = collectedTokens;
            accounting.assign(config.feeToken, msg.sender, config.settleFee * jurorsSettled);
        } else { // final round
            // this was accounted for on juror's vote commit
            collectedTokens = round.collectedTokens;
            round.settledPenalties = true;
            // there's no settleFee in this round
        }

        if (round.settledPenalties) {
            // No juror was coherent in the round
            if (round.coherentJurors == 0) {
                // refund fees and slash jurors
                accounting.assign(config.feeToken, round.triggeredBy, round.jurorFees);
                if (collectedTokens > 0) {
                    jurorsRegistry.burnTokens(collectedTokens);
                }
            }

            emit RoundSlashingSettled(_disputeId, _roundId, collectedTokens);
        }
    }

    function _ensureFinalRuling(uint256 _disputeId) internal returns (uint8 winningRuling) {
        Dispute storage dispute = disputes[_disputeId];

        if (dispute.winningRuling > 0) {
            return dispute.winningRuling; // winning ruling was already set
        }

        // ensure the last round adjudication period already ended
        uint256 lastRoundId = dispute.rounds.length - 1;
        _checkAdjudicationState(_disputeId, lastRoundId, AdjudicationState.Ended);

        uint256 voteId = _getVoteId(_disputeId, lastRoundId);
        winningRuling = voting.getWinningRuling(voteId);
        dispute.winningRuling = winningRuling;
    }

    function _settleRegularRoundSlashing(
        AdjudicationRound storage _round,
        uint256 _voteId,
        uint16 _penaltyPct,
        uint8 _winningRuling,
        uint256 _jurorsToSettle // 0 means all
    )
        internal
        returns (uint256 collectedTokens, uint256 batchSettledJurors)
    {
        // TODO: stack too deep uint64 slashingUpdateTermId = termId + 1;
        // The batch starts at where the previous one ended, stored in _round.settledJurors
        uint256 roundSettledJurors = _round.settledJurors;
        // Here we compute the amount of jurors that are going to be selected in this call, which is returned by the function for fees calculation
        // Initially we try to reach the end of the jurors array
        batchSettledJurors = _round.jurors.length - roundSettledJurors;
        // If the jurors that are going to be settled in this call are more than the requested number,
        // we reduce that amount and the end position in the jurors array
        // (_jurorsToSettle = 0 means settle them all)
        if (_jurorsToSettle > 0 && batchSettledJurors > _jurorsToSettle) {
            batchSettledJurors = _jurorsToSettle;
            // If we don't reach the end
            _round.settledJurors = uint64(roundSettledJurors + _jurorsToSettle); // TODO: check overflow
        } else { // otherwise, we are reaching the end of the array, so it's the last batch
            _round.settledPenalties = true;
            // No need to set _round.settledJurors, as it's the last batch
        }

        address[] memory jurors = new address[](batchSettledJurors);
        uint256[] memory penalties = new uint256[](batchSettledJurors);
        for (uint256 i = 0; i < batchSettledJurors; i++) {
            address juror = _round.jurors[roundSettledJurors + i];
            jurors[i] = juror;
            // TODO: stack too deep
            penalties[i] = _pct4(jurorsRegistry.minJurorsActiveBalance(), _penaltyPct) * _round.jurorSlotStates[juror].weight;
        }
        uint8[] memory castVotes = voting.getCastVotes(_voteId, jurors);
        // we assume:
        //require(castVotes.length == batchSettledJurors);
        collectedTokens = jurorsRegistry.slashOrUnlock(termId, jurors, penalties, castVotes, _winningRuling);

        _round.collectedTokens = _round.collectedTokens.add(collectedTokens);
    }

    /**
     * @notice Claim reward for round #`_roundId` of dispute #`_disputeId` for juror `_juror`
     */
    function settleReward(uint256 _disputeId, uint256 _roundId, address _juror) external ensureTerm {
        Dispute storage dispute = disputes[_disputeId];
        AdjudicationRound storage round = dispute.rounds[_roundId];
        JurorState storage jurorState = round.jurorSlotStates[_juror];

        require(round.settledPenalties, ERROR_ROUND_NOT_SETTLED);
        require(jurorState.weight > 0, ERROR_INVALID_JUROR);
        require(!jurorState.rewarded, ERROR_JUROR_ALREADY_REWARDED);

        jurorState.rewarded = true;

        uint256 voteId = _getVoteId(_disputeId, _roundId);
        uint256 coherentJurors = round.coherentJurors;
        uint8 jurorRuling = voting.getCastVote(voteId, _juror);

        // as round penalties were settled, we are sure we already have final ruling
        require(jurorRuling == dispute.winningRuling, ERROR_JUROR_NOT_COHERENT);

        uint256 collectedTokens = round.collectedTokens;

        if (collectedTokens > 0) {
            jurorsRegistry.assignTokens(_juror, jurorState.weight * collectedTokens / coherentJurors);
        }

        uint256 jurorFee = round.jurorFees * jurorState.weight / coherentJurors;
        CourtConfig storage config = courtConfigs[terms[round.draftTermId].courtConfigId]; // safe to use directly as it is a past term
        accounting.assign(config.feeToken, _juror, jurorFee);

        emit RewardSettled(_disputeId, _roundId, _juror);
    }

    function canTransitionTerm() public view returns (bool) {
        return neededTermTransitions() >= 1;
    }

    function neededTermTransitions() public view returns (uint64) {
        return (_time() - terms[termId].startTime) / termDuration;
    }

    function ensureAndGetTermId() external returns (uint64) {
        _ensureTerm();
        return termId;
    }

    function getLastEnsuredTermId() external view returns (uint64) {
        return termId;
    }

    function _ensureTerm() internal {
        uint64 requiredTransitions = neededTermTransitions();
        require(requiredTransitions <= MODIFIER_ALLOWED_TERM_TRANSITIONS, ERROR_TOO_MANY_TRANSITIONS);

        if (requiredTransitions > 0) {
            heartbeat(requiredTransitions);
        }
    }

    /**
     * @dev This function only works for regular rounds. For final round `filledSeats` is always zero,
     *      so the result will always be false. There is no drafting in final round.
     */
    function areAllJurorsDrafted(uint256 _disputeId, uint256 _roundId) public view returns (bool) {
        AdjudicationRound storage round = disputes[_disputeId].rounds[_roundId];
        return round.filledSeats == round.jurorNumber;
    }

    function areAllJurorsSettled(uint256 _disputeId, uint256 _roundId) public view returns (bool) {
        return disputes[_disputeId].rounds[_roundId].settledPenalties;
    }

    function getNextAppealDetails(uint256 _disputeId, uint256 _roundId)
        public
        view
        returns (
            uint64 appealDraftTermId,
            uint64 appealJurorNumber,
            ERC20 feeToken,
            uint256 feeAmount,
            uint256 jurorFees,
            uint256 appealDeposit,
            uint256 appealConfirmDeposit
        )
    {
        AdjudicationRound storage currentRound = disputes[_disputeId].rounds[_roundId];

        return _getNextAppealDetails(currentRound, _roundId);
    }

    function getDispute(uint256 _disputeId)
        external
        view
        returns (address subject, uint8 possibleRulings, DisputeState state, uint8 winningRuling)
    {
        Dispute storage dispute = disputes[_disputeId];
        return (dispute.subject, dispute.possibleRulings, dispute.state, dispute.winningRuling);
    }

    function getAdjudicationRound(uint256 _disputeId, uint256 _roundId)
        external
        view
        returns (uint64 draftTerm, uint64 jurorNumber, address triggeredBy, bool settledPenalties, uint256 slashedTokens)
    {
        AdjudicationRound storage round = disputes[_disputeId].rounds[_roundId];
        return (round.draftTermId, round.jurorNumber, round.triggeredBy, round.settledPenalties, round.collectedTokens);
    }

    // Voting interface fns

    /**
     * @notice Check that adjudication state is correct
     * @return `_voter`'s weight
     */
    function canCommit(uint256 _voteId, address _voter) external ensureTerm only(voting) returns (uint256 weight) {
        (uint256 disputeId, uint256 roundId) = _decodeVoteId(_voteId);

        Dispute storage dispute = disputes[disputeId];
        AdjudicationRound storage round = dispute.rounds[roundId];
        CourtConfig storage config = courtConfigs[terms[round.draftTermId].courtConfigId];

        // for the final round
        if (roundId == config.maxRegularAppealRounds) {
            return _canCommitFinalRound(disputeId, roundId, _voter);
        }

        weight = _canPerformVotingAction(disputeId, roundId, _voter, AdjudicationState.Commit);
    }

    function _canCommitFinalRound(uint256 _disputeId, uint256 _roundId, address _voter) internal returns (uint256 weight) {
        _checkAdjudicationState(_disputeId, _roundId, AdjudicationState.Commit);

        uint256 minJurorsActiveBalance = jurorsRegistry.minJurorsActiveBalance();
        // weight is the number of times the minimum stake the juror has, multiplied by a precision factor for division roundings
        uint256 stake = jurorsRegistry.activeBalanceOfAt(_voter, disputes[_disputeId].rounds[_roundId].draftTermId);
        if (stake < minJurorsActiveBalance) {
            return 0;
        }
        weight = FINAL_ROUND_WEIGHT_PRECISION * stake / minJurorsActiveBalance;

        // In the final round, when committing a vote, tokens are collected from the juror's account
        if (weight > 0) {
            AdjudicationRound storage round = disputes[_disputeId].rounds[_roundId];
            CourtConfig storage config = courtConfigs[terms[round.draftTermId].courtConfigId]; // safe to use directly as it is a past term

            // weight is the number of times the minimum stake the juror has, multiplied by a precision factor for division roundings, so we remove that factor here
            // this is equivalent to: _pct4(minJurorsActiveBalance, config.penaltyPct) * weight / FINAL_ROUND_WEIGHT_PRECISION
            uint256 weightedPenalty = _pct4(stake, config.penaltyPct);

            // Try to lock tokens
            // If there's not enough we just return 0 (so prevent juror from voting).
            // (We could use the remaining amount instead, but we would need to re-calculate the juror's weight)
            if (!jurorsRegistry.collectTokens(_voter, weightedPenalty, termId)) {
                return 0;
            }

            // update round state
            round.collectedTokens += weightedPenalty;
            // This shouldn't overflow. See `_getJurorWeight` and `_newFinalAdjudicationRound`. This will always be less than `jurorNumber`, which currenty is uint64 too
            round.jurorSlotStates[_voter].weight = uint64(weight);
        }
    }

    /**
     * @notice Check that adjudication state is correct
     * @return `_voter`'s weight
     */
    function canReveal(uint256 _voteId, address _voter) external ensureTerm only(voting) returns (uint256) {
        (uint256 disputeId, uint256 roundId) = _decodeVoteId(_voteId);
        return _canPerformVotingAction(disputeId, roundId, _voter, AdjudicationState.Reveal);
    }

    function _canPerformVotingAction(
        uint256 _disputeId,
        uint256 _roundId,
        address _voter,
        AdjudicationState _state
    )
        internal
        view
        returns (uint256)
    {
        _checkAdjudicationState(_disputeId, _roundId, _state);

        return _getJurorWeight(_disputeId, _roundId, _voter);
    }

    function getJurorWeight(uint256 _disputeId, uint256 _roundId, address _juror) external view returns (uint256) {
        return _getJurorWeight(_disputeId, _roundId, _juror);
    }

    function _getVoteId(uint256 _disputeId, uint256 _roundId) internal pure returns (uint256) {
        return (_disputeId << 128) + _roundId;
    }

    function _decodeVoteId(uint256 _voteId) internal pure returns (uint256 disputeId, uint256 roundId) {
        disputeId = _voteId >> 128;
        roundId = _voteId & 0xFFFFFFFFFFFFFFFFFFFFFFFFFFFFFFFF;
    }

    function _getJurorWeight(uint256 _disputeId, uint256 _roundId, address _juror) internal view returns (uint256) {
        return disputes[_disputeId].rounds[_roundId].jurorSlotStates[_juror].weight;
    }

    /* Subscriptions interface */
    function getCurrentTermId() external view returns (uint64) {
        return termId + neededTermTransitions();
    }

    function getTermRandomness(uint64 _termId) external view returns (bytes32) {
        require(_termId <= termId, ERROR_WRONG_TERM);
        Term storage term = terms[_termId];

        return _getTermRandomness(term);
    }

    function _getTermRandomness(Term storage _term) internal view returns (bytes32 randomness) {
        require(_blockNumber() > _term.randomnessBN, ERROR_TERM_RANDOMNESS_NOT_YET);

        randomness = blockhash(_term.randomnessBN);
    }

    function getGovernor() external view returns (address) {
        return governor;
    }

    function _payGeneric(ERC20 paymentToken, uint256 amount) internal {
        if (amount > 0) {
            require(paymentToken.safeTransferFrom(msg.sender, address(staking), amount), ERROR_DEPOSIT_FAILED);
        }
    }

    function _getRoundWinningRuling(uint256 _disputeId, uint256 _roundId) internal view returns (uint8 winningRuling) {
        uint256 voteId = _getVoteId(_disputeId, _roundId);
        winningRuling = voting.getWinningRuling(voteId);

        // If an appeal was started and not confirmed, the ruling is immediately flipped
        AdjudicationRound storage round = disputes[_disputeId].rounds[_roundId];
        if (_isRoundAppealed(round) && !_isRoundAppealConfirmed(round)) {
            winningRuling = round.appealMaker.forRuling;
        }
    }

    function _getNextAppealDetails(
        AdjudicationRound storage _currentRound,
        uint256 _roundId
    )
        internal
        view
        returns (
            uint64 appealDraftTermId,
            uint64 appealJurorNumber,
            ERC20 feeToken,
            uint256 feeAmount,
            uint256 jurorFees,
            uint256 appealDeposit,
            uint256 appealConfirmDeposit
        )
    {
<<<<<<< HEAD
        require(_roundId < MAX_REGULAR_APPEAL_ROUNDS, ERROR_INVALID_ADJUDICATION_ROUND);

        appealDraftTermId = _endTermForAdjudicationRound(_currentRound);

        if (_roundId == MAX_REGULAR_APPEAL_ROUNDS - 1) { // final round, roundId starts at 0
            // number of jurors will be the number of times the minimum stake is hold in the tree, multiplied by a precision factor for division roundings
            appealJurorNumber = _getFinalAdjudicationRoundJurorNumber();
            (feeToken, feeAmount, jurorFees) = _getFeesForFinalRound(appealDraftTermId, appealJurorNumber);
        } else {
            appealJurorNumber = _getRegularAdjudicationRoundJurorNumber(_currentRound.jurorNumber);
            (feeToken, feeAmount, jurorFees) = _getFeesForRegularRound(appealDraftTermId, appealJurorNumber);
        }

        // collateral
        appealDeposit = feeAmount * APPEAL_COLLATERAL_FACTOR;
        appealConfirmDeposit = feeAmount * APPEAL_CONFIRMATION_COLLATERAL_FACTOR;
    }

    function _getRegularAdjudicationRoundJurorNumber(uint64 _currentRoundJurorNumber) internal pure returns (uint64 appealJurorNumber) {
        appealJurorNumber = APPEAL_STEP_FACTOR * _currentRoundJurorNumber;
        // make sure it's odd
        if (appealJurorNumber % 2 == 0) {
            appealJurorNumber++;
        }
    }

    // TODO: gives different results depending on when it's called!! (as it depends on current `termId`)
    function _getFinalAdjudicationRoundJurorNumber() internal view returns (uint64 appealJurorNumber) {
        // the max amount of tokens the tree can hold for this to fit in an uint64 is:
        // 2^64 * jurorMinStake / FINAL_ROUND_WEIGHT_PRECISION
        // (decimals get cancelled in the division). So it seems enough.
        appealJurorNumber = uint64(FINAL_ROUND_WEIGHT_PRECISION * sumTree.totalSumPresent(termId) / jurorMinStake);
    }

    /**
     * @dev Assumes term is up to date. This function only works for regular rounds.
     */
    function _getFeesForRegularRound(uint64 _draftTermId, uint64 _jurorNumber)
        internal
        view
        returns (ERC20 feeToken, uint256 feeAmount, uint256 jurorFees)
    {
        CourtConfig storage config = _courtConfigForTerm(_draftTermId);

        feeToken = config.feeToken;
        jurorFees = _jurorNumber * config.jurorFee;
        feeAmount = config.heartbeatFee + jurorFees + _jurorNumber * (config.draftFee + config.settleFee);
    }
=======
        // the max amount of tokens the registry can hold for this to fit in an uint64 is:
        // 2^64 * minJurorsActiveBalance / FINAL_ROUND_WEIGHT_PRECISION
        // (decimals get cancelled in the division). So it seems enough.
        jurorNumber = uint64(FINAL_ROUND_WEIGHT_PRECISION * jurorsRegistry.totalActiveBalanceAt(termId) / jurorsRegistry.minJurorsActiveBalance());
>>>>>>> 40d7d961

    function _getFeesForFinalRound(uint64 _draftTermId, uint64 _jurorNumber)
        internal
        view
        returns (ERC20 feeToken, uint256 feeAmount, uint256 jurorFees)
    {
        CourtConfig storage config = _courtConfigForTerm(_draftTermId);
<<<<<<< HEAD
        feeToken = config.feeToken;
        // number of jurors is the number of times the minimum stake is hold in the tree, multiplied by a precision factor for division roundings
=======
        // number of jurors is the number of times the minimum stake is hold in the registry, multiplied by a precision factor for division roundings
>>>>>>> 40d7d961
        // besides, apply final round discount
        jurorFees = _pct4(_jurorNumber * config.jurorFee / FINAL_ROUND_WEIGHT_PRECISION, config.finalRoundReduction);
        feeAmount = config.heartbeatFee + jurorFees;
    }

    function _isRoundAppealed(AdjudicationRound storage _round) internal view returns (bool) {
        return _round.appealMaker.appealer != address(0);
    }

    function _isRoundAppealConfirmed(AdjudicationRound storage _round) internal view returns (bool) {
        return _round.appealTaker.appealer != address(0);
    }

    function _createRound(
        uint256 _disputeId,
        DisputeState _disputeState,
        uint64 _draftTermId,
        uint64 _jurorNumber,
        uint256 _jurorFees
    )
        internal
        returns (uint256 roundId)
    {
        Dispute storage dispute = disputes[_disputeId];
        dispute.state = _disputeState;

        roundId = dispute.rounds.length;
        dispute.rounds.length = roundId + 1;

        AdjudicationRound storage round = dispute.rounds[roundId];
        uint256 voteId = _getVoteId(_disputeId, roundId);
        voting.createVote(voteId, dispute.possibleRulings);
        round.draftTermId = _draftTermId;
        round.jurorNumber = _jurorNumber;
        //round.filledSeats = 0;
        round.triggeredBy = msg.sender;
        round.jurorFees = _jurorFees;

        terms[_draftTermId].dependingDrafts += 1;
<<<<<<< HEAD
=======

        if (_feeAmount > 0) {
            // TODO: can we do the transfer-from from the accounting itself? the disputer must approve the accounting contract in that case
            require(_feeToken.safeTransferFrom(msg.sender, address(accounting), _feeAmount), ERROR_DEPOSIT_FAILED);
        }
>>>>>>> 40d7d961
    }

    function _checkAdjudicationState(uint256 _disputeId, uint256 _roundId, AdjudicationState _state) internal view {
        Dispute storage dispute = disputes[_disputeId];
        DisputeState disputeState = dispute.state;

        require(disputeState == DisputeState.Adjudicating, ERROR_INVALID_DISPUTE_STATE);
        require(_roundId == dispute.rounds.length - 1, ERROR_INVALID_ADJUDICATION_ROUND);
        require(_adjudicationStateAtTerm(_disputeId, _roundId, termId) == _state, ERROR_INVALID_ADJUDICATION_STATE);
    }

    function _adjudicationStateAtTerm(uint256 _disputeId, uint256 _roundId, uint64 _termId) internal view returns (AdjudicationState) {
        Dispute storage dispute = disputes[_disputeId];
        AdjudicationRound storage round = dispute.rounds[_roundId];

        // we use the config for the original draft term and only use the delay for the timing of the rounds
        uint64 draftTermId = round.draftTermId;
        uint64 configId = terms[draftTermId].courtConfigId;
        uint64 draftFinishedTermId = draftTermId + round.delayTerms;
        CourtConfig storage config = courtConfigs[uint256(configId)];

        uint64 revealStart = draftFinishedTermId + config.commitTerms;
        uint64 appealStart = revealStart + config.revealTerms;
        uint64 appealConfStart = appealStart + config.appealTerms;
        uint64 appealConfEnded = appealConfStart + config.appealConfirmTerms;

        if (_termId < draftFinishedTermId) {
            return AdjudicationState.Invalid;
        } else if (_termId < revealStart) {
            return AdjudicationState.Commit;
        } else if (_termId < appealStart) {
            return AdjudicationState.Reveal;
<<<<<<< HEAD
        } else if (_termId < appealConfStart && _roundId < MAX_REGULAR_APPEAL_ROUNDS) {
            return AdjudicationState.Appeal;
        } else if (_termId < appealConfEnded && _roundId < MAX_REGULAR_APPEAL_ROUNDS) {
            return AdjudicationState.AppealConfirm;
=======
        } else if (_termId < appealEnd && _roundId < config.maxRegularAppealRounds) {
            return AdjudicationState.Appealable;
>>>>>>> 40d7d961
        } else {
            return AdjudicationState.Ended;
        }
    }

    function _ensureTermRandomness(Term storage _term) internal {
        if (_term.randomness == bytes32(0)) {
            _term.randomness = _getTermRandomness(_term);
        }
    }

    function _courtConfigForTerm(uint64 _termId) internal view returns (CourtConfig storage) {
        uint64 feeTermId;

        if (_termId <= termId) {
            feeTermId = _termId; // for past terms, use the fee structure of the specific term
        } else if (configChangeTermId <= _termId) {
            feeTermId = configChangeTermId; // if fees are changing before the draft, use the incoming fee schedule
        } else {
            feeTermId = termId; // if no changes are scheduled, use the current term fee schedule (which CANNOT change for this term)
        }

        uint256 courtConfigId = uint256(terms[feeTermId].courtConfigId);
        return courtConfigs[courtConfigId];
    }

    // TODO: Expose external function to change config
    function _setCourtConfig(
        uint64 _fromTermId,
        ERC20 _feeToken,
        uint256[4] _fees, // _jurorFee, _heartbeatFee, _draftFee, _settleFee
        uint64[4] _roundStateDurations,
        uint16 _penaltyPct,
        uint16 _finalRoundReduction,
        uint32 _maxRegularAppealRounds
    )
        internal
    {
        // TODO: Require config changes happening at least X terms in the future
        // Where X is the amount of terms in the future a dispute can be scheduled to be drafted at

        require(configChangeTermId > termId || termId == ZERO_TERM_ID, ERROR_PAST_TERM_FEE_CHANGE);
        // We make sure that when applying penalty pct to juror min stake it doesn't result in zero
        uint256 minJurorsActiveBalance = jurorsRegistry.minJurorsActiveBalance();
        require(uint256(_penaltyPct) * minJurorsActiveBalance >= PCT_BASE, ERROR_WRONG_PENALTY_PCT);
        require(_maxRegularAppealRounds > uint32(0), ERROR_ZERO_MAX_ROUNDS);

        // TODO: add reasonable limits for durations

        for (uint i = 0; i < _roundStateDurations.length; i++) {
            require(_roundStateDurations[i] > 0, ERROR_CONFIG_PERIOD_ZERO_TERMS);
        }

        if (configChangeTermId != ZERO_TERM_ID) {
            terms[configChangeTermId].courtConfigId = 0; // reset previously set fee structure change
        }

        CourtConfig memory courtConfig = CourtConfig({
            feeToken: _feeToken,
            jurorFee: _fees[0],
            heartbeatFee: _fees[1],
            draftFee: _fees[2],
            settleFee: _fees[3],
            commitTerms: _roundStateDurations[0],
            revealTerms: _roundStateDurations[1],
            appealTerms: _roundStateDurations[2],
            appealConfirmTerms: _roundStateDurations[3],
            penaltyPct: _penaltyPct,
            finalRoundReduction: _finalRoundReduction,
            maxRegularAppealRounds: _maxRegularAppealRounds
        });

        uint64 courtConfigId = uint64(courtConfigs.push(courtConfig) - 1);
        terms[configChangeTermId].courtConfigId = courtConfigId;
        configChangeTermId = _fromTermId;

        emit NewCourtConfig(_fromTermId, courtConfigId);
    }

    // TODO: stack too deep, move to a factory contract
    function _initJurorsRegistry(IJurorsRegistry _jurorsRegistry, ERC20 _jurorToken, uint256 _minJurorsActiveBalance) internal {
        _jurorsRegistry.init(IJurorsRegistryOwner(this), _jurorToken, _minJurorsActiveBalance);
    }

    function _initSubscriptions(ERC20 _feeToken, uint256[5] _subscriptionParams) internal {
        require(_subscriptionParams[0] <= MAX_UINT64, ERROR_OVERFLOW); // _periodDuration
        require(_subscriptionParams[3] <= MAX_UINT16, ERROR_OVERFLOW); // _latePaymentPenaltyPct
        require(_subscriptionParams[4] <= MAX_UINT16, ERROR_OVERFLOW); // _governorSharePct
        subscriptions.init(
            ISubscriptionsOwner(this),
            jurorsRegistry,
            uint64(_subscriptionParams[0]), // _periodDuration
            _feeToken,
            _subscriptionParams[1],         // _feeAmount
            _subscriptionParams[2],         // _prePaymentPeriods
            uint16(_subscriptionParams[3]), // _latePaymentPenaltyPct
            uint16(_subscriptionParams[4])  // _governorSharePct
        );
    }

    function _time() internal view returns (uint64) {
        return uint64(block.timestamp);
    }

    function _blockNumber() internal view returns (uint64) {
        return uint64(block.number);
    }

    function _pct4(uint256 _number, uint16 _pct) internal pure returns (uint256) {
        return _number * uint256(_pct) / PCT_BASE;
    }
}<|MERGE_RESOLUTION|>--- conflicted
+++ resolved
@@ -227,13 +227,8 @@
         uint256[4] _fees, // _jurorFee, _heartbeatFee, _draftFee, _settleFee
         address _governor,
         uint64 _firstTermStartTime,
-<<<<<<< HEAD
-        uint256 _jurorMinStake,
+        uint256 _minJurorsActiveBalance,
         uint64[4] _roundStateDurations,
-=======
-        uint256 _minJurorsActiveBalance,
-        uint64[3] _roundStateDurations,
->>>>>>> 40d7d961
         uint16[2] _pcts, //_penaltyPct, _finalRoundReduction
         uint32 _maxRegularAppealRounds,
         uint256[5] _subscriptionParams // _periodDuration, _feeAmount, _prePaymentPeriods, _latePaymentPenaltyPct, _governorSharePct
@@ -483,82 +478,12 @@
             ERROR_INVALID_RULING
         );
 
-<<<<<<< HEAD
-        (
-            uint64 appealDraftTermId,
-            uint64 appealJurorNumber,
-            ERC20 feeToken,
-            ,
-            uint256 jurorFees,
-            ,
-            uint256 appealConfirmDeposit
-        ) = _getNextAppealDetails(currentRound, _roundId);
-
-        // create round
+        (uint64 appealDraftTermId, uint64 appealJurorNumber, ERC20 feeToken,, uint256 jurorFees,, uint256 appealConfirmDeposit) = _getNextAppealDetails(currentRound, _roundId);
+
         uint256 newRoundId;
-        if (_roundId == MAX_REGULAR_APPEAL_ROUNDS - 1) { // final round, roundId starts at 0
-            newRoundId = _createRound(_disputeId, DisputeState.Adjudicating, appealDraftTermId, appealJurorNumber, jurorFees);
-        } else {
-            // _roundId < MAX_REGULAR_APPEAL_ROUNDS is checked in _getNextAppealDetails,
-            assert(_roundId < MAX_REGULAR_APPEAL_ROUNDS);
-            newRoundId = _createRound(_disputeId, DisputeState.PreDraft, appealDraftTermId, appealJurorNumber, jurorFees);
-        }
-
-        // pay round collateral (fees are included in appeal collateral, which is a multiple of them)
-        _payGeneric(feeToken, appealConfirmDeposit);
-
-        // add Appealer
-        currentRound.appealTaker.appealer = msg.sender;
-        currentRound.appealTaker.forRuling = forRuling;
-
-        emit RulingAppealConfirmed(_disputeId, newRoundId, appealDraftTermId, appealJurorNumber);
-    }
-
-    /**
-     * @notice Settle appeal deposits for #`_roundId` ruling in dispute #`_disputeId`
-     */
-    function settleAppealDeposit(uint256 _disputeId, uint256 _roundId) external ensureTerm {
-        Dispute storage dispute = disputes[_disputeId];
-        AdjudicationRound storage round = dispute.rounds[_roundId];
-        Appealer storage appealMaker = round.appealMaker;
-
-        require(round.settledPenalties, ERROR_ROUND_NOT_SETTLED);
-        require(_isRoundAppealed(round), ERROR_ROUND_NOT_APPEALED);
-        require(!round.settledAppeals, ERROR_ROUND_APPEAL_ALREADY_SETTLED);
-
-        (
-            ,
-            ,
-            ERC20 depositToken,
-            uint256 feeAmount,
-            ,
-            uint256 appealDeposit,
-            uint256 appealConfirmDeposit
-        ) = _getNextAppealDetails(round, _roundId);
-
-        // TODO: could these be real transfers instead of assignTokens?
-        if (!_isRoundAppealConfirmed(round)) {
-            // return entire deposit to appealer
-            staking.assignTokens(depositToken, appealMaker.appealer, appealDeposit);
-        } else {
-            Appealer storage appealTaker = round.appealTaker;
-
-            // as round penalties were settled, we are sure we already have final ruling
-            uint8 winningRuling = dispute.winningRuling;
-            uint256 totalDeposit = appealDeposit + appealConfirmDeposit;
-
-            if (appealMaker.forRuling == winningRuling) {
-                staking.assignTokens(depositToken, appealMaker.appealer, totalDeposit - feeAmount);
-            } else if (appealTaker.forRuling == winningRuling) {
-                staking.assignTokens(depositToken, appealTaker.appealer, totalDeposit - feeAmount);
-            } else {
-                staking.assignTokens(depositToken, appealMaker.appealer, appealDeposit - feeAmount / 2);
-                staking.assignTokens(depositToken, appealTaker.appealer, appealConfirmDeposit - feeAmount / 2);
-=======
-        uint256 roundId;
         if (_roundId == config.maxRegularAppealRounds - 1) { // final round, roundId starts at 0
             // number of jurors will be the number of times the minimum stake is hold in the registry, multiplied by a precision factor for division roundings
-            (roundId, appealJurorNumber) = _newFinalAdjudicationRound(_disputeId, appealDraftTermId);
+            newRoundId = _createRound(_disputeId, DisputeState.Adjudicating, appealDraftTermId, appealJurorNumber, jurorFees);
         } else {
             // no need for more checks, as final appeal won't ever be in Appealable state,
             // so it would never reach here (first check would fail), but we add this as a sanity check
@@ -567,7 +492,52 @@
             // make sure it's odd
             if (appealJurorNumber % 2 == 0) {
                 appealJurorNumber++;
->>>>>>> 40d7d961
+            }
+            newRoundId = _createRound(_disputeId, DisputeState.PreDraft, appealDraftTermId, appealJurorNumber, jurorFees);
+        }
+
+        // pay round collateral (fees are included in appeal collateral, which is a multiple of them)
+        _payGeneric(feeToken, appealConfirmDeposit);
+
+        // add Appealer
+        currentRound.appealTaker.appealer = msg.sender;
+        currentRound.appealTaker.forRuling = forRuling;
+
+        emit RulingAppealConfirmed(_disputeId, newRoundId, appealDraftTermId, appealJurorNumber);
+    }
+
+    /**
+     * @notice Settle appeal deposits for #`_roundId` ruling in dispute #`_disputeId`
+     */
+    function settleAppealDeposit(uint256 _disputeId, uint256 _roundId) external ensureTerm {
+        Dispute storage dispute = disputes[_disputeId];
+        AdjudicationRound storage round = dispute.rounds[_roundId];
+        Appealer storage appealMaker = round.appealMaker;
+
+        require(round.settledPenalties, ERROR_ROUND_NOT_SETTLED);
+        require(_isRoundAppealed(round), ERROR_ROUND_NOT_APPEALED);
+        require(!round.settledAppeals, ERROR_ROUND_APPEAL_ALREADY_SETTLED);
+
+        (,,ERC20 depositToken,uint256 feeAmount,,uint256 appealDeposit, uint256 appealConfirmDeposit) = _getNextAppealDetails(round, _roundId);
+
+        // TODO: could these be real transfers instead of assignTokens?
+        if (!_isRoundAppealConfirmed(round)) {
+            // return entire deposit to appealer
+            accounting.assign(depositToken, appealMaker.appealer, appealDeposit);
+        } else {
+            Appealer storage appealTaker = round.appealTaker;
+
+            // as round penalties were settled, we are sure we already have final ruling
+            uint8 winningRuling = dispute.winningRuling;
+            uint256 totalDeposit = appealDeposit + appealConfirmDeposit;
+
+            if (appealMaker.forRuling == winningRuling) {
+                accounting.assign(depositToken, appealMaker.appealer, totalDeposit - feeAmount);
+            } else if (appealTaker.forRuling == winningRuling) {
+                accounting.assign(depositToken, appealTaker.appealer, totalDeposit - feeAmount);
+            } else {
+                accounting.assign(depositToken, appealMaker.appealer, appealDeposit - feeAmount / 2);
+                accounting.assign(depositToken, appealTaker.appealer, appealConfirmDeposit - feeAmount / 2);
             }
         }
 
@@ -927,7 +897,7 @@
 
     function _payGeneric(ERC20 paymentToken, uint256 amount) internal {
         if (amount > 0) {
-            require(paymentToken.safeTransferFrom(msg.sender, address(staking), amount), ERROR_DEPOSIT_FAILED);
+            require(paymentToken.safeTransferFrom(msg.sender, address(accounting), amount), ERROR_DEPOSIT_FAILED);
         }
     }
 
@@ -958,12 +928,12 @@
             uint256 appealConfirmDeposit
         )
     {
-<<<<<<< HEAD
-        require(_roundId < MAX_REGULAR_APPEAL_ROUNDS, ERROR_INVALID_ADJUDICATION_ROUND);
+        CourtConfig storage config = courtConfigs[terms[_currentRound.draftTermId].courtConfigId];
+        require(_roundId < config.maxRegularAppealRounds, ERROR_INVALID_ADJUDICATION_ROUND);
 
         appealDraftTermId = _endTermForAdjudicationRound(_currentRound);
 
-        if (_roundId == MAX_REGULAR_APPEAL_ROUNDS - 1) { // final round, roundId starts at 0
+        if (_roundId == config.maxRegularAppealRounds - 1) { // final round, roundId starts at 0
             // number of jurors will be the number of times the minimum stake is hold in the tree, multiplied by a precision factor for division roundings
             appealJurorNumber = _getFinalAdjudicationRoundJurorNumber();
             (feeToken, feeAmount, jurorFees) = _getFeesForFinalRound(appealDraftTermId, appealJurorNumber);
@@ -987,10 +957,10 @@
 
     // TODO: gives different results depending on when it's called!! (as it depends on current `termId`)
     function _getFinalAdjudicationRoundJurorNumber() internal view returns (uint64 appealJurorNumber) {
-        // the max amount of tokens the tree can hold for this to fit in an uint64 is:
-        // 2^64 * jurorMinStake / FINAL_ROUND_WEIGHT_PRECISION
+        // the max amount of tokens the registry can hold for this to fit in an uint64 is:
+        // 2^64 * minJurorsActiveBalance / FINAL_ROUND_WEIGHT_PRECISION
         // (decimals get cancelled in the division). So it seems enough.
-        appealJurorNumber = uint64(FINAL_ROUND_WEIGHT_PRECISION * sumTree.totalSumPresent(termId) / jurorMinStake);
+        appealJurorNumber = uint64(FINAL_ROUND_WEIGHT_PRECISION * jurorsRegistry.totalActiveBalanceAt(termId) / jurorsRegistry.minJurorsActiveBalance());
     }
 
     /**
@@ -1007,12 +977,6 @@
         jurorFees = _jurorNumber * config.jurorFee;
         feeAmount = config.heartbeatFee + jurorFees + _jurorNumber * (config.draftFee + config.settleFee);
     }
-=======
-        // the max amount of tokens the registry can hold for this to fit in an uint64 is:
-        // 2^64 * minJurorsActiveBalance / FINAL_ROUND_WEIGHT_PRECISION
-        // (decimals get cancelled in the division). So it seems enough.
-        jurorNumber = uint64(FINAL_ROUND_WEIGHT_PRECISION * jurorsRegistry.totalActiveBalanceAt(termId) / jurorsRegistry.minJurorsActiveBalance());
->>>>>>> 40d7d961
 
     function _getFeesForFinalRound(uint64 _draftTermId, uint64 _jurorNumber)
         internal
@@ -1020,12 +984,8 @@
         returns (ERC20 feeToken, uint256 feeAmount, uint256 jurorFees)
     {
         CourtConfig storage config = _courtConfigForTerm(_draftTermId);
-<<<<<<< HEAD
         feeToken = config.feeToken;
-        // number of jurors is the number of times the minimum stake is hold in the tree, multiplied by a precision factor for division roundings
-=======
         // number of jurors is the number of times the minimum stake is hold in the registry, multiplied by a precision factor for division roundings
->>>>>>> 40d7d961
         // besides, apply final round discount
         jurorFees = _pct4(_jurorNumber * config.jurorFee / FINAL_ROUND_WEIGHT_PRECISION, config.finalRoundReduction);
         feeAmount = config.heartbeatFee + jurorFees;
@@ -1060,19 +1020,12 @@
         voting.createVote(voteId, dispute.possibleRulings);
         round.draftTermId = _draftTermId;
         round.jurorNumber = _jurorNumber;
-        //round.filledSeats = 0;
+        // TODO: review this commented line
+        // round.filledSeats = 0;
         round.triggeredBy = msg.sender;
         round.jurorFees = _jurorFees;
 
         terms[_draftTermId].dependingDrafts += 1;
-<<<<<<< HEAD
-=======
-
-        if (_feeAmount > 0) {
-            // TODO: can we do the transfer-from from the accounting itself? the disputer must approve the accounting contract in that case
-            require(_feeToken.safeTransferFrom(msg.sender, address(accounting), _feeAmount), ERROR_DEPOSIT_FAILED);
-        }
->>>>>>> 40d7d961
     }
 
     function _checkAdjudicationState(uint256 _disputeId, uint256 _roundId, AdjudicationState _state) internal view {
@@ -1105,15 +1058,10 @@
             return AdjudicationState.Commit;
         } else if (_termId < appealStart) {
             return AdjudicationState.Reveal;
-<<<<<<< HEAD
-        } else if (_termId < appealConfStart && _roundId < MAX_REGULAR_APPEAL_ROUNDS) {
+        } else if (_termId < appealConfStart && _roundId < config.maxRegularAppealRounds) {
             return AdjudicationState.Appeal;
-        } else if (_termId < appealConfEnded && _roundId < MAX_REGULAR_APPEAL_ROUNDS) {
+        } else if (_termId < appealConfEnded && _roundId < config.maxRegularAppealRounds) {
             return AdjudicationState.AppealConfirm;
-=======
-        } else if (_termId < appealEnd && _roundId < config.maxRegularAppealRounds) {
-            return AdjudicationState.Appealable;
->>>>>>> 40d7d961
         } else {
             return AdjudicationState.Ended;
         }
