--- conflicted
+++ resolved
@@ -48,13 +48,8 @@
             _roundRequestedJurors,
             _lockPct
         ];
-<<<<<<< HEAD
 
-        (address[] memory jurors, uint256 length) = registry.draft(draftParams);
+        (address[] memory jurors, uint256 length) = _jurorsRegistry().draft(draftParams);
         emit Drafted(jurors, length);
-=======
-        (address[] memory jurors, uint64[] memory weights, uint256 outputLength) = _jurorsRegistry().draft(draftParams);
-        emit Drafted(jurors, weights, outputLength);
->>>>>>> bf75cc64
     }
 }