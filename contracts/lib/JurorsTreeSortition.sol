--- conflicted
+++ resolved
@@ -77,22 +77,16 @@
         returns (uint256 low, uint256 high)
     {
         uint256 totalActiveBalance = tree.getRecentTotalAt(_termId);
-<<<<<<< HEAD
-=======
         // _roundRequestedJurors can't be zero because firstRoundJurorsNumber and appealStepFactor are checked in Court config,
         // although this would crash anyway
->>>>>>> 1723ab02
         low = _selectedJurors.mul(totalActiveBalance) / _roundRequestedJurors;
 
         // No need for SafeMath: these are originally uint64
         uint256 newSelectedJurors = _selectedJurors + _batchRequestedJurors;
 
         // This function assumes that `_roundRequestedJurors` is greater than or equal to `newSelectedJurors`
-<<<<<<< HEAD
-=======
         // Besides, _roundRequestedJurors can't be zero because firstRoundJurorsNumber and appealStepFactor are checked in Court config,
         // although this would crash anyway
->>>>>>> 1723ab02
         high = newSelectedJurors.mul(totalActiveBalance) / _roundRequestedJurors;
     }
 
