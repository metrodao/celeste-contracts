pragma solidity ^0.5.8;

import "@aragon/os/contracts/common/IsContract.sol";
import "@aragon/os/contracts/common/Initializable.sol";
import "@aragon/os/contracts/common/SafeERC20.sol";
import "@aragon/os/contracts/lib/token/ERC20.sol";
import "@aragon/os/contracts/lib/math/SafeMath.sol";

import "./IJurorsRegistry.sol";
import "./IJurorsRegistryOwner.sol";
import "../lib/BytesHelpers.sol";
import "../lib/HexSumTree.sol";
import "../lib/PctHelpers.sol";
import "../lib/JurorsTreeSortition.sol";
import "../standards/ERC900.sol";
import "../standards/ApproveAndCall.sol";


contract JurorsRegistry is Initializable, IsContract, IJurorsRegistry, ERC900, ApproveAndCallFallBack {
    using SafeERC20 for ERC20;
    using SafeMath for uint256;
    using PctHelpers for uint256;
    using BytesHelpers for bytes;
    using HexSumTree for HexSumTree.Tree;
    using JurorsTreeSortition for HexSumTree.Tree;

<<<<<<< HEAD
    string internal constant ERROR_NOT_CONTRACT = "JR_NOT_CONTRACT";
    string internal constant ERROR_SENDER_NOT_OWNER = "JR_SENDER_NOT_OWNER";
    string internal constant ERROR_INVALID_ZERO_AMOUNT = "JR_INVALID_ZERO_AMOUNT";
    string internal constant ERROR_INVALID_ACTIVATION_AMOUNT = "JR_INVALID_ACTIVATION_AMOUNT";
    string internal constant ERROR_INVALID_DEACTIVATION_AMOUNT = "JR_INVALID_DEACTIVATION_AMOUNT";
    string internal constant ERROR_INVALID_LOCKED_AMOUNTS_LENGTH = "JR_INVALID_LOCKED_AMOUNTS_LEN";
    string internal constant ERROR_INVALID_REWARDED_JURORS_LENGTH = "JR_INVALID_REWARDED_JURORS_LEN";
    string internal constant ERROR_ACTIVE_BALANCE_BELOW_MIN = "JR_ACTIVE_BALANCE_BELOW_MIN";
    string internal constant ERROR_NOT_ENOUGH_AVAILABLE_BALANCE = "JR_NOT_ENOUGH_AVAILABLE_BALANCE";
    string internal constant ERROR_CANNOT_REDUCE_DEACTIVATION_REQUEST = "JR_CANT_REDUCE_DEACTIVATION_REQ";
    string internal constant ERROR_TOKEN_TRANSFER_FAILED = "JR_TOKEN_TRANSFER_FAILED";
    string internal constant ERROR_TOKEN_APPROVE_NOT_ALLOWED = "JR_TOKEN_APPROVE_NOT_ALLOWED";
    string internal constant ERROR_BAD_TOTAL_ACTIVE_BALANCE_LIMIT = "JR_BAD_TOTAL_ACTIVE_BAL_LIMIT";
    string internal constant ERROR_TOTAL_ACTIVE_BALANCE_EXCEEDED = "JR_TOTAL_ACTIVE_BALANCE_EXCEEDED";
=======
    string private constant ERROR_NOT_CONTRACT = "JR_NOT_CONTRACT";
    string private constant ERROR_SENDER_NOT_OWNER = "JR_SENDER_NOT_OWNER";
    string private constant ERROR_INVALID_ZERO_AMOUNT = "JR_INVALID_ZERO_AMOUNT";
    string private constant ERROR_INVALID_ACTIVATION_AMOUNT = "JR_INVALID_ACTIVATION_AMOUNT";
    string private constant ERROR_INVALID_DEACTIVATION_AMOUNT = "JR_INVALID_DEACTIVATION_AMOUNT";
    string private constant ERROR_INVALID_LOCKED_AMOUNTS_LENGTH = "JR_INVALID_LOCKED_AMOUNTS_LEN";
    string private constant ERROR_INVALID_REWARDED_JURORS_LENGTH = "JR_INVALID_REWARDED_JURORS_LEN";
    string private constant ERROR_ACTIVE_BALANCE_BELOW_MIN = "JR_ACTIVE_BALANCE_BELOW_MIN";
    string private constant ERROR_NOT_ENOUGH_AVAILABLE_BALANCE = "JR_NOT_ENOUGH_AVAILABLE_BALANCE";
    string private constant ERROR_CANNOT_REDUCE_DEACTIVATION_REQUEST = "JR_CANT_REDUCE_DEACTIVATION_REQ";
    string private constant ERROR_TOKEN_TRANSFER_FAILED = "JR_TOKEN_TRANSFER_FAILED";
    string private constant ERROR_TOKEN_APPROVE_NOT_ALLOWED = "JR_TOKEN_APPROVE_NOT_ALLOWED";
>>>>>>> cc891b69

    // Address that will be used to burn juror tokens
    address internal constant BURN_ACCOUNT = address(0x000000000000000000000000000000000000dEaD);

    /**
    * @dev Jurors have three kind of balances, these are:
    *      - active: tokens activated for the Court that can be locked in case the juror is drafted
    *      - locked: amount of active tokens that are locked for a draft
    *      - available: tokens that are not activated for the Court and can be withdrawn by the juror at any time
    *
    *      Due to a gas optimization for drafting, the "active" tokens are stored in a `HexSumTree`, while the others
    *      are stored in this contract as `lockedBalance` and `availableBalance` respectively. Given that the jurors'
    *      active balances cannot be affected during the current Court term, if jurors want to deactivate some of their
    *      active tokens, their balance will be updated for the following term, and they won't be allowed to
    *      withdraw them until the current term has ended.
    *
    *      Note that even though jurors balances are stored separately, all the balances are held by this contract.
    */
    struct Juror {
        uint256 id;                 // key in the jurors tree used for drafting
        uint256 lockedBalance;      // maximum amount of tokens that can be slashed based on the juror's drafts
        uint256 availableBalance;   // available tokens that can be withdrawn at any time
        DeactivationRequest deactivationRequest;
    }

    /**
    * @dev Given that the jurors balances cannot be affected during a Court term, if jurors want to deactivate some
    *      of their tokens, the tree will always be updated for the following term, and they won't be able to
    *      withdraw the requested amount until the current term has finished. Thus, we need to keep track the term
    *      when a token deactivation was requested and its corresponding amount.
    */
    struct DeactivationRequest {
        uint256 amount;             // amount requested for deactivation
        uint64 availableTermId;     // id of the term when jurors can withdraw their requested deactivation tokens
    }

    // Jurors registry owner address
    IJurorsRegistryOwner public owner;

    // Minimum amount of tokens jurors have to activate to participate in the Court
    uint256 internal minActiveBalance;

    // Maximum amount of total active balance that can be hold in the registry
    uint256 internal totalActiveBalanceLimit;

    // Juror ERC20 token
    ERC20 internal jurorsToken;

    // Mapping of juror data indexed by address
    mapping (address => Juror) internal jurorsByAddress;

    // Mapping of juror addresses indexed by id
    mapping (uint256 => address) internal jurorsAddressById;

    // Tree to store jurors active balance by term for the drafting process
    HexSumTree.Tree internal tree;

    event JurorDrafted(uint256 indexed disputeId, address juror);
    event JurorActivated(address indexed juror, uint64 fromTermId, uint256 amount);
    event JurorDeactivationRequested(address indexed juror, uint64 availableTermId, uint256 amount);
    event JurorDeactivationProcessed(address indexed juror, uint64 availableTermId, uint256 amount, uint64 processedTermId);
    event JurorDeactivationUpdated(address indexed juror, uint64 availableTermId, uint256 amount, uint64 updateTermId);
    event JurorAvailableBalanceChanged(address indexed juror, uint256 amount, bool positive);
    event JurorTokensCollected(address indexed juror, uint256 amount, uint64 termId);

    modifier onlyOwner() {
        require(msg.sender == address(owner), ERROR_SENDER_NOT_OWNER);
        _;
    }

    /**
    * @notice Initialize jurors registry with a minimum active amount of `@tokenAmount(_token, _minActiveBalance)`.
    * @param _owner Address to be set as the owner of the jurors registry
    * @param _jurorToken Address of the ERC20 token to be used as juror token for the registry
    * @param _minActiveBalance Minimum amount of juror tokens that can be activated
    * @param _totalActiveBalanceLimit Maximum amount of total active balance that can be hold in the registry
    */
    function init(IJurorsRegistryOwner _owner, ERC20 _jurorToken, uint256 _minActiveBalance, uint256 _totalActiveBalanceLimit) external {
        // TODO: cannot check the given owner is a contract cause the Court set this up in the constructor, move to a factory
        // require(isContract(_owner), ERROR_NOT_CONTRACT);
        require(isContract(address(_jurorToken)), ERROR_NOT_CONTRACT);
        require(_totalActiveBalanceLimit > 0, ERROR_BAD_TOTAL_ACTIVE_BALANCE_LIMIT);

        initialized();
        owner = _owner;
        jurorsToken = _jurorToken;
        minActiveBalance = _minActiveBalance;
        totalActiveBalanceLimit = _totalActiveBalanceLimit;

        tree.init();
        assert(tree.insert(0, 0) == 0); // first tree item is an empty juror
    }

    /**
    * @notice Activate `_amount == 0 ? 'all available tokens' : @tokenAmount(self.token(), _amount)` for the next term
    * @param _amount Amount of juror tokens to be activated for the next term
    */
    function activate(uint256 _amount) external isInitialized {
        uint64 termId = owner.ensureAndGetTermId();

        _processDeactivationRequest(msg.sender, termId);

        uint256 availableBalance = jurorsByAddress[msg.sender].availableBalance;
        uint256 amountToActivate = _amount == 0 ? availableBalance : _amount;
        require(amountToActivate > 0, ERROR_INVALID_ZERO_AMOUNT);
        require(amountToActivate <= availableBalance, ERROR_INVALID_ACTIVATION_AMOUNT);

        _activateTokens(msg.sender, termId, amountToActivate);
    }

    /**
    * @notice Deactivate `_amount == 0 ? 'all unlocked tokens' : @tokenAmount(self.token(), _amount)` for the next term
    * @param _amount Amount of juror tokens to be deactivated for the next term
    */
    function deactivate(uint256 _amount) external isInitialized {
        uint64 termId = owner.ensureAndGetTermId();

        uint256 unlockedActiveBalance = unlockedActiveBalanceOf(msg.sender);
        uint256 amountToDeactivate = _amount == 0 ? unlockedActiveBalance : _amount;
        require(amountToDeactivate > 0, ERROR_INVALID_ZERO_AMOUNT);
        require(amountToDeactivate <= unlockedActiveBalance, ERROR_INVALID_DEACTIVATION_AMOUNT);

        // No need to use SafeMath here, we already checked values above
        uint256 futureActiveBalance = unlockedActiveBalance - amountToDeactivate;
        require(futureActiveBalance == 0 || futureActiveBalance >= minActiveBalance, ERROR_INVALID_DEACTIVATION_AMOUNT);

        _createDeactivationRequest(msg.sender, termId, amountToDeactivate);
    }

    /**
    * @notice Stake `@tokenAmount(self.token(), _amount)` for the sender to the Court
    * @param _amount Amount of tokens to be staked
    * @param _data Optional data that can be used to request the activation of the transferred tokens
    */
    function stake(uint256 _amount, bytes calldata _data) external isInitialized {
        _stake(msg.sender, msg.sender, _amount, _data);
    }

    /**
    * @notice Stake `@tokenAmount(self.token(), _amount)` for `_to` to the Court
    * @param _to Address to stake an amount of tokens to
    * @param _amount Amount of tokens to be staked
    * @param _data Optional data that can be used to request the activation of the transferred tokens
    */
    function stakeFor(address _to, uint256 _amount, bytes calldata _data) external isInitialized {
        _stake(msg.sender, _to, _amount, _data);
    }

    /**
    * @notice Unstake `@tokenAmount(self.token(), _amount)` for `_to` from the Court
    * @param _amount Amount of tokens to be unstaked
    * @param _data Optional data is never used by this function, only logged
    */
    function unstake(uint256 _amount, bytes calldata _data) external isInitialized {
        _unstake(msg.sender, _amount, _data);
    }

    /**
    * @notice Assign `@tokenAmount(self.token(), _amount)` to the available balance of `_juror`
    * @param _juror Juror to add an amount of tokens to
    * @param _amount Amount of tokens to be added to the available balance of a juror
    */
    function assignTokens(address _juror, uint256 _amount) external onlyOwner {
        _updateAvailableBalanceOf(_juror, _amount, true);
    }

    /**
    * @notice Burn `@tokenAmount(self.token(), _amount)`
    * @param _amount Amount of tokens to be burned
    */
    function burnTokens(uint256 _amount) external onlyOwner {
        _updateAvailableBalanceOf(BURN_ACCOUNT, _amount, true);
    }

    /**
    * @dev Draft a set of jurors based on given requirements for a term id
    * @param _params Array containing draft requirements:
    *        0. bytes32 Term randomness
    *        1. uint256 Dispute id
    *        2. uint64  Current term id
    *        3. uint256 Number of seats already filled
    *        4. uint256 Number of seats left to be filled
    *        5. uint64  Number of jurors required for the draft
    *        6. uint16  Per ten thousand of the minimum active balance to be locked for the draft
    *
    * @return jurors List of jurors selected for the draft
    * @return weights List of weights corresponding to each juror
    * @return outputLength Size of the list of the draft result
    * @return selectedJurors Number of seats selected for the draft
    */
    function draft(uint256[7] calldata _params) external onlyOwner
        returns (address[] memory jurors, uint64[] memory weights, uint256 outputLength, uint64 selectedJurors)
    {
        uint256 batchRequestedJurors = _params[4];
        jurors = new address[](batchRequestedJurors);
        weights = new uint64[](batchRequestedJurors);
        selectedJurors = uint64(_params[3]);

        // Jurors returned by the tree multi-sortition may not have enough unlocked active balance to be drafted. Thus,
        // we compute several sortitions until all the requested jurors are selected. To guarantee a different set of
        // jurors on each sortition, the iteration number will be part of the random seed to be used in the sortition.
        // Note that this loop could end with an OOG error.
        for (uint256 sortitionIteration = 0; batchRequestedJurors > 0; sortitionIteration++) {
            uint256[7] memory treeSearchParams = [
                _params[0],           // _termRandomness
                _params[1],           // _disputeId
                _params[2],           // _termId
                selectedJurors,
                batchRequestedJurors,
                _params[5],           // _roundRequestedJurors
                sortitionIteration
            ];

            (uint256[] memory jurorIds, uint256[] memory activeBalances) = _treeSearch(treeSearchParams);
            for (uint256 i = 0; i < jurorIds.length; i++) {
                // We assume the selected jurors are registered in the registry, we are not checking their addresses exist
                address juror = jurorsAddressById[jurorIds[i]];
                Juror storage _juror = jurorsByAddress[juror];
                uint256 newLockedBalance = _juror.lockedBalance.add(_draftLockAmount(uint16(_params[6]))); // _penaltyPct

                // Check if juror has enough active tokens to lock the requested amount for the draft, skip it
                // otherwise. Note that there's no need to check deactivation requests since these always apply
                // for the next term, while drafts are always computed for the current term with the active balances
                // which always remain constant for the current term.
                if (activeBalances[i] >= newLockedBalance) {
                    _juror.lockedBalance = newLockedBalance;

                    // Check repeated juror, we assume jurors come ordered from tree search. Note that since the tree
                    // search can be called more than once, if some juror doesn't have enough balance, the final
                    // result of this function may not be ordered and contain repeated entries.
                    if (outputLength > 0 && jurors[outputLength - 1] == juror) {
                        weights[outputLength - 1]++;
                    } else {
                        jurors[outputLength] = juror;
                        weights[outputLength]++;
                        outputLength++;
                    }
                    selectedJurors++;

                    //                _disputeId
                    emit JurorDrafted(_params[1], juror);
                    batchRequestedJurors--;
                }
            }
        }
    }

    /**
    * @dev Slash a set of jurors based on their votes compared to the winning ruling. This function will unlock the
    *      corresponding locked balances of those jurors that are set to be slashed.
    * @param _termId Current term id
    * @param _jurors List of juror addresses to be slashed
    * @param _lockedAmounts List of amounts locked for each corresponding juror that will be either slashed or returned
    * @param _rewardedJurors List of booleans to tell whether a juror's active balance has to be slashed or not
    * @return Total amount of slashed tokens
    */
    function slashOrUnlock(uint64 _termId, address[] calldata _jurors, uint256[] calldata _lockedAmounts, bool[] calldata _rewardedJurors)
        external
        onlyOwner
        returns (uint256)
    {
        require(_jurors.length == _lockedAmounts.length, ERROR_INVALID_LOCKED_AMOUNTS_LENGTH);
        require(_jurors.length == _rewardedJurors.length, ERROR_INVALID_REWARDED_JURORS_LENGTH);

        uint64 nextTermId = _termId + 1;
        uint256 collectedTokens;

        for (uint256 i = 0; i < _jurors.length; i++) {
            uint256 lockedAmount = _lockedAmounts[i];
            Juror storage juror = jurorsByAddress[_jurors[i]];
            juror.lockedBalance = juror.lockedBalance.sub(lockedAmount);

            // Slash juror if requested. Note that there's no need to check if there was a deactivation
            // request since we're working with already locked balances
            if (!_rewardedJurors[i]) {
                collectedTokens = collectedTokens.add(lockedAmount);
                tree.update(juror.id, nextTermId, lockedAmount, false);
            }
        }

        return collectedTokens;
    }

    /**
    * @notice Try to collect `@tokenAmount(self.token(), _amount)` from `_juror` for the term #`_termId + 1`.
    * @dev This function tries to decrease the active balance of a juror for the next term based on the requested
    *      amount. It can be seen as a way to early-slash a juror's active balance.
    * @param _juror Juror to collect the tokens from
    * @param _amount Amount of tokens to be collected from the given juror and for the requested term id
    * @param _termId Current term id
    * @return True if the juror has enough unlocked tokens to be collected for the requested term, false otherwise
    */
    function collectTokens(address _juror, uint256 _amount, uint64 _termId) external onlyOwner returns (bool) {
        if (_amount == 0) {
            return true;
        }

        uint64 nextTermId = _termId + 1;
        Juror storage juror = jurorsByAddress[_juror];
        uint256 unlockedActiveBalance = _unlockedActiveBalanceOf(juror);
        uint256 nextTermDeactivationRequestAmount = _deactivationRequestedAmountForTerm(juror, nextTermId);

        // Check if the juror has enough unlocked tokens to collect the requested amount
        // Note that we're also considering the deactivation request if there is any
        uint256 totalUnlockedActiveBalance = unlockedActiveBalance.add(nextTermDeactivationRequestAmount);
        if (_amount > totalUnlockedActiveBalance) {
            return false;
        }

        // Check if the amount of active tokens is enough to collect the requested amount,
        // otherwise reduce the requested deactivation amount of the next term
        if (_amount > unlockedActiveBalance) {
            // Note there's no need to use SafeMath here, amounts were already checked above
            uint256 amountToReduce = _amount - unlockedActiveBalance;
            _reduceDeactivationRequest(_juror, amountToReduce, _termId);
            tree.set(juror.id, nextTermId, 0);
        } else {
            tree.update(juror.id, nextTermId, _amount, false);
        }

        emit JurorTokensCollected(_juror, _amount, nextTermId);
        return true;
    }

    /**
    * @dev ERC900 - Tell the address of the token used for staking
    * @return Address of the token used for staking
    */
    function token() external view returns (address) {
        return address(jurorsToken);
    }

    /**
    * @dev ERC900 - Tell if the current registry supports historic information or not
    * @return Always false
    */
    function supportsHistory() external pure returns (bool) {
        return false;
    }

    /**
    * @dev ERC900 - Tell the total amount of juror tokens held by the registry contract
    * @return Amount of juror tokens held by the registry contract
    */
    function totalStaked() external view returns (uint256) {
        return jurorsToken.balanceOf(address(this));
    }

    /**
    * @dev Tell the total amount of active juror tokens
    * @return Total amount of active juror tokens
    */
    function totalActiveBalance() external view returns (uint256) {
        return tree.getTotal();
    }

    /**
    * @dev Tell the total amount of active juror tokens at the given term id
    * @param _termId Term id querying the total active balance for
    * @return Total amount of active juror tokens at the given term id
    */
    function totalActiveBalanceAt(uint64 _termId) external view returns (uint256) {
        return _totalActiveBalanceAt(_termId);
    }

    /**
    * @dev Tell the active balance of a juror for a given term id
    * @param _juror Address of the juror querying the active balance of
    * @param _termId Term id querying the active balance for
    * @return Amount of active tokens for juror in the requested past term id
    */
    function activeBalanceOfAt(address _juror, uint64 _termId) external view returns (uint256) {
        Juror storage juror = jurorsByAddress[_juror];
        return _existsJuror(juror) ? tree.getItemAt(juror.id, _termId) : 0;
    }

    /**
    * @dev Tell the minimum amount of tokens jurors have to activate to participate in the Court
    * @return Minimum amount of tokens jurors hav to activate to participate in the Court
    */
    function minJurorsActiveBalance() external view returns (uint256) {
        return minActiveBalance;
    }

    /**
    * @dev Tell the identification number associated to a juror address
    * @param _juror Address of the juror querying the identification number of
    * @return Identification number associated to a juror address, zero in case it wasn't registered yet
    */
    function getJurorId(address _juror) external view returns (uint256) {
        return jurorsByAddress[_juror].id;
    }

    /**
    * @dev Callback of approveAndCall, allows staking directly with a transaction to the token contract.
    * @param _from Address making the transfer
    * @param _amount Amount of tokens to transfer
    * @param _token Address of the token
    * @param _data Optional data that can be used to request the activation of the transferred tokens
    */
    function receiveApproval(address _from, uint256 _amount, address _token, bytes memory _data) public {
        require(msg.sender == _token && _token == address(jurorsToken), ERROR_TOKEN_APPROVE_NOT_ALLOWED);
        _stake(_from, _from, _amount, _data);
    }

    /**
    * @dev Tell the balance information of a juror
    * @param _juror Address of the juror querying the balance information of
    * @return active Amount of active tokens of a juror
    * @return available Amount of available tokens of a juror
    * @return locked Amount of active tokens that are locked due to ongoing disputes
    * @return pendingDeactivation Amount of active tokens that were requested for deactivation
    */
    function balanceOf(address _juror) public view returns (uint256 active, uint256 available, uint256 locked, uint256 pendingDeactivation) {
        Juror storage juror = jurorsByAddress[_juror];

        active = _existsJuror(juror) ? tree.getItem(juror.id) : 0;
        available = juror.availableBalance;
        locked = juror.lockedBalance;
        pendingDeactivation = juror.deactivationRequest.amount;
    }

    /**
    * @dev ERC900 - Tell the total amount of tokens of juror. This includes the active balance, the available
    *      balances, and the pending balance for deactivation. Note that we don't have to include the locked
    *      balances since these represent the amount of active tokens that are locked for drafts, i.e. these
    *      are included in the active balance of the juror.
    * @return Total amount of tokens of a juror
    */
    function totalStakedFor(address _juror) public view returns (uint256) {
        (uint256 active, uint256 available, , uint256 pendingDeactivation) = balanceOf(_juror);
        return available.add(active).add(pendingDeactivation);
    }

    /**
    * @dev Tell the amount of active tokens of a juror that are not locked due to ongoing disputes
    * @param _juror Address of the juror querying the unlocked balance of
    * @return Amount of active tokens of a juror that are not locked due to ongoing disputes
    */
    function unlockedActiveBalanceOf(address _juror) public view returns (uint256) {
        Juror storage juror = jurorsByAddress[_juror];
        return _unlockedActiveBalanceOf(juror);
    }

    /**
    * @dev Internal function to activate a given amount of tokens for a juror.
    *      This function assumes that the given term is the current term and has already been ensured.
    * @param _juror Address of the juror to activate tokens
    * @param _termId Current term id
    * @param _amount Amount of juror tokens to be activated
    */
    function _activateTokens(address _juror, uint64 _termId, uint256 _amount) internal {
        uint64 nextTermId = _termId + 1;
        _checkTotalActiveBalance(nextTermId, _amount);
        Juror storage juror = jurorsByAddress[_juror];

        if (_existsJuror(juror)) {
            // Even though we are adding amounts, let's check the new active balance is greater than or equal to the
            // minimum active amount. Note that the juror might have been slashed.
            uint256 activeBalance = tree.getItem(juror.id);
            require(activeBalance.add(_amount) >= minActiveBalance, ERROR_ACTIVE_BALANCE_BELOW_MIN);
            tree.update(juror.id, nextTermId, _amount, true);
        } else {
            require(_amount >= minActiveBalance, ERROR_ACTIVE_BALANCE_BELOW_MIN);
            juror.id = tree.insert(nextTermId, _amount);
            jurorsAddressById[juror.id] = _juror;
        }

        _updateAvailableBalanceOf(_juror, _amount, false);
        emit JurorActivated(_juror, nextTermId, _amount);
    }

    /**
    * @dev Internal function to create a token deactivation request for a juror. Jurors will be allowed
    *      to process a deactivation request from the next term. This function assumes that the given
    *      term is the current term and has already been ensured.
    * @param _juror Address of the juror to create a token deactivation request for
    * @param _termId Current term id
    * @param _amount Amount of juror tokens requested for deactivation
    */
    function _createDeactivationRequest(address _juror, uint64 _termId, uint256 _amount) internal {
        // Try to clean a previous deactivation request if possible
        _processDeactivationRequest(_juror, _termId);

        uint64 nextTermId = _termId + 1;
        Juror storage juror = jurorsByAddress[_juror];
        DeactivationRequest storage request = juror.deactivationRequest;
        request.amount = request.amount.add(_amount);
        request.availableTermId = nextTermId;
        tree.update(juror.id, nextTermId, _amount, false);

        emit JurorDeactivationRequested(_juror, nextTermId, _amount);
    }

    /**
    * @dev Internal function to process a token deactivation requested by a juror. It will move the requested amount
    *      to the available balance of the juror if the term when the deactivation was requested has already finished.
    * @param _juror Address of the juror to process the deactivation request of
    * @param _termId Current term id
    */
    function _processDeactivationRequest(address _juror, uint64 _termId) internal {
        Juror storage juror = jurorsByAddress[_juror];
        DeactivationRequest storage request = juror.deactivationRequest;
        uint64 deactivationAvailableTermId = request.availableTermId;

        // If there is a deactivation request, ensure that the deactivation term has been reached
        if (deactivationAvailableTermId == uint64(0) || _termId < deactivationAvailableTermId) {
            return;
        }

        uint256 deactivationAmount = request.amount;
        // Note that we can use a zeroed term id to denote void here since we are storing
        // the minimum allowed term to deactivate tokens which will always be at least 1
        request.availableTermId = uint64(0);
        request.amount = 0;
        _updateAvailableBalanceOf(_juror, deactivationAmount, true);

        emit JurorDeactivationProcessed(_juror, deactivationAvailableTermId, deactivationAmount, _termId);
    }

    /**
    * @dev Internal function to reduce a token deactivation requested by a juror. It assumes the deactivation request
    *      cannot be processed for the given term yet.
    * @param _juror Address of the juror to reduce the deactivation request of
    * @param _amount Amount to be reduced from the current deactivation request
    * @param _termId Term id in which the deactivation request is being reduced
    */
    function _reduceDeactivationRequest(address _juror, uint256 _amount, uint64 _termId) internal {
        Juror storage juror = jurorsByAddress[_juror];
        DeactivationRequest storage request = juror.deactivationRequest;
        uint256 currentRequestAmount = request.amount;
        require(currentRequestAmount >= _amount, ERROR_CANNOT_REDUCE_DEACTIVATION_REQUEST);

        // No need to use SafeMath here, we already checked values above
        uint256 newRequestAmount = currentRequestAmount - _amount;
        request.amount = newRequestAmount;
        emit JurorDeactivationUpdated(_juror, request.availableTermId, newRequestAmount, _termId);
    }

    /**
    * @dev Internal function to stake an amount of tokens for a juror
    * @param _from Address sending the amount of tokens to be deposited
    * @param _juror Address of the juror to deposit the tokens to
    * @param _amount Amount of tokens to be deposited
    * @param _data Optional data that can be used to request the activation of the deposited tokens
    */
    function _stake(address _from, address _juror, uint256 _amount, bytes memory _data) internal {
        _deposit(_from, _juror, _amount, _data);
        emit Staked(_juror, _amount, totalStakedFor(_juror), _data);
    }

    /**
    * @dev Internal function to unstake an amount of tokens of a juror
    * @param _juror Address of the juror to to unstake the tokens of
    * @param _amount Amount of tokens to be unstaked
    * @param _data Optional data is never used by this function, only logged
    */
    function _unstake(address _juror, uint256 _amount, bytes memory _data) internal {
        _withdraw(_juror, _amount);
        emit Unstaked(_juror, _amount, totalStakedFor(_juror), _data);
    }

    /**
    * @dev Internal function to deposit an amount of available tokens for a juror
    * @param _from Address sending the amount of tokens to be deposited
    * @param _juror Address of the juror to deposit the tokens to
    * @param _amount Amount of available tokens to be withdrawn
    * @param _data Optional data that can be used to request the activation of the deposited tokens
    */
    function _deposit(address _from, address _juror, uint256 _amount, bytes memory _data) internal {
        require(_amount > 0, ERROR_INVALID_ZERO_AMOUNT);
        _updateAvailableBalanceOf(_juror, _amount, true);

        // Activate tokens if it was requested and the address depositing tokens is the juror. Note that there's
        // no need to check the activation amount since we have just added it to the available balance of the juror
        if (_from == _juror && _data.toBytes4() == JurorsRegistry(this).activate.selector) {
            uint64 termId = owner.ensureAndGetTermId();
            _activateTokens(_juror, termId, _amount);
        }

        require(jurorsToken.safeTransferFrom(_from, address(this), _amount), ERROR_TOKEN_TRANSFER_FAILED);
    }

    /**
    * @dev Internal function to withdraw an amount of available tokens from a juror
    * @param _juror Address of the juror to withdraw the tokens from
    * @param _amount Amount of available tokens to be withdrawn
    */
    function _withdraw(address _juror, uint256 _amount) internal {
        require(_amount > 0, ERROR_INVALID_ZERO_AMOUNT);

        // Try to process a deactivation request for the current term if there is one. Note that we don't need to ensure
        // the current term this time since deactivation requests always work with future terms, which means that if
        // the current term is outdated, it will never match the deactivation term id. We avoid ensuring the term here
        // to avoid forcing jurors to do that in order to withdraw their available balance.
        _processDeactivationRequest(_juror, owner.getLastEnsuredTermId());

        _updateAvailableBalanceOf(_juror, _amount, false);
        require(jurorsToken.safeTransfer(_juror, _amount), ERROR_TOKEN_TRANSFER_FAILED);
    }

    /**
    * @dev Internal function to update the available balance of a juror
    * @param _juror Juror to update the available balance of
    * @param _amount Amount of tokens to be added to or removed from the available balance of a juror
    * @param _positive True if the given amount should be added, or false to remove it from the available balance
    */
    function _updateAvailableBalanceOf(address _juror, uint256 _amount, bool _positive) internal {
        // We are not using a require here to avoid reverting in case any of the accounting maths reaches this point
        // with a zeroed amount value. Instead, we are doing this validation in the external entry points such as
        // stake, unstake, activate, deactivate, among others.
        if (_amount == 0) {
            return;
        }

        Juror storage juror = jurorsByAddress[_juror];
        if (_positive) {
            juror.availableBalance = juror.availableBalance.add(_amount);
        } else {
            require(_amount <= juror.availableBalance, ERROR_NOT_ENOUGH_AVAILABLE_BALANCE);
            // No need to use SafeMath here, we already checked values right above
            juror.availableBalance -= _amount;
        }
        emit JurorAvailableBalanceChanged(_juror, _amount, _positive);
    }

    /**
    * @dev Internal function to get the amount of active tokens of a juror that are not locked due to ongoing disputes
    * @param _juror Juror querying the unlocked active balance of
    * @return Amount of active tokens of a juror that are not locked due to ongoing disputes
    */
    function _unlockedActiveBalanceOf(Juror storage _juror) internal view returns (uint256) {
        return _existsJuror(_juror) ? tree.getItem(_juror.id).sub(_juror.lockedBalance) : 0;
    }

    /**
    * @dev Internal function to check if a juror was already registered
    * @param _juror Juror to be checked
    * @return True if the given juror was already registered, false otherwise
    */
    function _existsJuror(Juror storage _juror) internal view returns (bool) {
        return _juror.id != 0;
    }

    /**
    * @dev Internal function to get the amount of a deactivation request for a given term id
    * @param _juror Juror to query the deactivation request amount of
    * @param _termId Term id of the deactivation request to be queried
    * @return Amount of the deactivation request for the given term, 0 otherwise
    */
    function _deactivationRequestedAmountForTerm(Juror storage _juror, uint64 _termId) internal view returns (uint256) {
        DeactivationRequest storage request = _juror.deactivationRequest;
        return request.availableTermId == _termId ? request.amount : 0;
    }

    /**
    * @dev Internal function to tell the fraction of minimum active tokens that must be locked for a draft
    * @param _pct Per ten thousand of the minimum active balance to be locked for a draft
    * @return The fraction of minimum active tokens that must be locked for a draft
    */
    function _draftLockAmount(uint16 _pct) internal view returns (uint256) {
        return minActiveBalance.pct(_pct);
    }

    /**
    * @dev Internal function to tell the total amount of active juror tokens at the given term id
    * @param _termId Term id querying the total active balance for
    * @return Total amount of active juror tokens at the given term id
    */
    function _totalActiveBalanceAt(uint64 _termId) internal view returns (uint256) {
        // This function will return always the same values, the only difference remains on gas costs. The
        // function `totalSumAt` will perform a backwards linear search from the last checkpoint or a binary search
        // depending on whether the given checkpoint is considered to be recent or not. In this case, we consider
        // current or future terms as recent ones.
        bool recent = _termId >= owner.getLastEnsuredTermId();
        return recent ? tree.getRecentTotalAt(_termId) : tree.getTotalAt(_termId);
    }

    /**
    * @dev Internal function to check if its possible to add a given new amount to the registry or not
    * @param _termId Term id when the new amount will be added
    * @param _amount Amount of tokens willing to be added to the registry
    */
    function _checkTotalActiveBalance(uint64 _termId, uint256 _amount) internal view {
        uint256 currentTotalActiveBalance = _totalActiveBalanceAt(_termId);
        uint256 newTotalActiveBalance = currentTotalActiveBalance.add(_amount);
        require(newTotalActiveBalance <= totalActiveBalanceLimit, ERROR_TOTAL_ACTIVE_BALANCE_EXCEEDED);
    }

    /**
    * @dev Internal function to search jurors in the tree based on certain search restrictions
    * @param _treeSearchParams Array containing the search restrictions:
    *        0. bytes32 Term randomness
    *        1. uint256 Dispute id
    *        2. uint64  Current term when the draft is being computed
    *        3. uint256 Number of jurors already selected for the draft
    *        4. uint256 Number of jurors to be selected in the given batch of the draft
    *        5. uint256 Total number of jurors requested to be drafted
    *        6. uint256 Number of sortitions already performed for the given draft
    *
    * @return ids List of juror ids obtained based on the requested search
    * @return activeBalances List of active balances for each juror obtained based on the requested search
    */
    function _treeSearch(uint256[7] memory _treeSearchParams) internal view returns (uint256[] memory ids, uint256[] memory activeBalances) {
        (ids, activeBalances) = tree.batchedRandomSearch(
            bytes32(_treeSearchParams[0]),  // _termRandomness,
            _treeSearchParams[1],           // _disputeId
            uint64(_treeSearchParams[2]),   // _termId
            _treeSearchParams[3],           // _selectedJurors
            _treeSearchParams[4],           // _batchRequestedJurors
            _treeSearchParams[5],           // _roundRequestedJurors
            _treeSearchParams[6]            // _sortitionIteration
        );
    }
}<|MERGE_RESOLUTION|>--- conflicted
+++ resolved
@@ -24,22 +24,6 @@
     using HexSumTree for HexSumTree.Tree;
     using JurorsTreeSortition for HexSumTree.Tree;
 
-<<<<<<< HEAD
-    string internal constant ERROR_NOT_CONTRACT = "JR_NOT_CONTRACT";
-    string internal constant ERROR_SENDER_NOT_OWNER = "JR_SENDER_NOT_OWNER";
-    string internal constant ERROR_INVALID_ZERO_AMOUNT = "JR_INVALID_ZERO_AMOUNT";
-    string internal constant ERROR_INVALID_ACTIVATION_AMOUNT = "JR_INVALID_ACTIVATION_AMOUNT";
-    string internal constant ERROR_INVALID_DEACTIVATION_AMOUNT = "JR_INVALID_DEACTIVATION_AMOUNT";
-    string internal constant ERROR_INVALID_LOCKED_AMOUNTS_LENGTH = "JR_INVALID_LOCKED_AMOUNTS_LEN";
-    string internal constant ERROR_INVALID_REWARDED_JURORS_LENGTH = "JR_INVALID_REWARDED_JURORS_LEN";
-    string internal constant ERROR_ACTIVE_BALANCE_BELOW_MIN = "JR_ACTIVE_BALANCE_BELOW_MIN";
-    string internal constant ERROR_NOT_ENOUGH_AVAILABLE_BALANCE = "JR_NOT_ENOUGH_AVAILABLE_BALANCE";
-    string internal constant ERROR_CANNOT_REDUCE_DEACTIVATION_REQUEST = "JR_CANT_REDUCE_DEACTIVATION_REQ";
-    string internal constant ERROR_TOKEN_TRANSFER_FAILED = "JR_TOKEN_TRANSFER_FAILED";
-    string internal constant ERROR_TOKEN_APPROVE_NOT_ALLOWED = "JR_TOKEN_APPROVE_NOT_ALLOWED";
-    string internal constant ERROR_BAD_TOTAL_ACTIVE_BALANCE_LIMIT = "JR_BAD_TOTAL_ACTIVE_BAL_LIMIT";
-    string internal constant ERROR_TOTAL_ACTIVE_BALANCE_EXCEEDED = "JR_TOTAL_ACTIVE_BALANCE_EXCEEDED";
-=======
     string private constant ERROR_NOT_CONTRACT = "JR_NOT_CONTRACT";
     string private constant ERROR_SENDER_NOT_OWNER = "JR_SENDER_NOT_OWNER";
     string private constant ERROR_INVALID_ZERO_AMOUNT = "JR_INVALID_ZERO_AMOUNT";
@@ -52,7 +36,8 @@
     string private constant ERROR_CANNOT_REDUCE_DEACTIVATION_REQUEST = "JR_CANT_REDUCE_DEACTIVATION_REQ";
     string private constant ERROR_TOKEN_TRANSFER_FAILED = "JR_TOKEN_TRANSFER_FAILED";
     string private constant ERROR_TOKEN_APPROVE_NOT_ALLOWED = "JR_TOKEN_APPROVE_NOT_ALLOWED";
->>>>>>> cc891b69
+    string private constant ERROR_BAD_TOTAL_ACTIVE_BALANCE_LIMIT = "JR_BAD_TOTAL_ACTIVE_BAL_LIMIT";
+    string private constant ERROR_TOTAL_ACTIVE_BALANCE_EXCEEDED = "JR_TOTAL_ACTIVE_BALANCE_EXCEEDED";
 
     // Address that will be used to burn juror tokens
     address internal constant BURN_ACCOUNT = address(0x000000000000000000000000000000000000dEaD);
